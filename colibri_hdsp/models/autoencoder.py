""" Autoencoder Architecture """

from . import custom_layers
import torch.nn as nn


class Autoencoder(nn.Module):
    """
    Autoencoder layer
    """

    def __init__(
        self,
        in_channels=1,
        out_channels=1,
        features=[32, 64, 128, 256],
        last_activation="sigmoid",
        reduce_spatial=False,
        **kwargs,
    ):
        """Autoencoder Layer

        Args:
<<<<<<< HEAD
=======
            in_channels (int): number of input channels
>>>>>>> 7deb8ba0
            out_channels (int): number of output channels
            features (list, optional): number of features in each level of the Unet. Defaults to [32, 64, 128, 256].
            last_activation (str, optional): activation function for the last layer. Defaults to 'sigmoid'.
            reduce_spatial (bool): select if the autoencder reduce spatial dimension


        Returns:
            torch.nn.Module: Autoencoder model

        """
        super(Autoencoder, self).__init__()

        levels = len(features)

        self.inc = custom_layers.convBlock(in_channels, features[0], mode="CBRCBR")
        if reduce_spatial:
            self.downs = nn.ModuleList(
                [
                    custom_layers.downBlock(features[i], features[i + 1])
                    for i in range(len(features) - 1)
                ]
            )

            self.ups = nn.ModuleList(
                [
                    custom_layers.upBlockNoSkip(features[i + 1], features[i])
                    for i in range(len(features) - 2, 0, -1)
                ]
                + [custom_layers.upBlockNoSkip(features[1], features[0])]
            )
            # self.ups.append(custom_layers.upBlockNoSkip(features[0]))
            self.bottle = custom_layers.convBlock(features[-1], features[-1])

        else:
            self.downs = nn.ModuleList(
                [
                    custom_layers.convBlock(features[i], features[i + 1], mode="CBRCBR")
                    for i in range(levels - 1)
                ]
            )

            self.bottle = custom_layers.convBlock(features[-1], features[-1])

            self.ups = nn.ModuleList(
                [
                    custom_layers.convBlock(features[i + 1], features[i])
                    for i in range(len(features) - 2, 0, -1)
                ]
                + [custom_layers.convBlock(features[1], features[0])]
            )

        self.outc = custom_layers.outBlock(features[0], out_channels, last_activation)

    def forward(self, inputs, get_latent=False, **kwargs):

        x = self.inc(inputs)

        for down in self.downs:
<<<<<<< HEAD
=======
            print("d", x.shape)
>>>>>>> 7deb8ba0
            x = down(x)

        xl = self.bottle(x)
        x = xl
<<<<<<< HEAD

        for up in self.ups:
=======
        print("b", x.shape)

        for up in self.ups:
            print("u", x.shape)

>>>>>>> 7deb8ba0
            x = up(x)

        if get_latent:
            return self.outc(x), xl
        else:
            return self.outc(x)<|MERGE_RESOLUTION|>--- conflicted
+++ resolved
@@ -21,10 +21,8 @@
         """Autoencoder Layer
 
         Args:
-<<<<<<< HEAD
-=======
+
             in_channels (int): number of input channels
->>>>>>> 7deb8ba0
             out_channels (int): number of output channels
             features (list, optional): number of features in each level of the Unet. Defaults to [32, 64, 128, 256].
             last_activation (str, optional): activation function for the last layer. Defaults to 'sigmoid'.
@@ -83,24 +81,12 @@
         x = self.inc(inputs)
 
         for down in self.downs:
-<<<<<<< HEAD
-=======
-            print("d", x.shape)
->>>>>>> 7deb8ba0
             x = down(x)
 
         xl = self.bottle(x)
         x = xl
-<<<<<<< HEAD
 
         for up in self.ups:
-=======
-        print("b", x.shape)
-
-        for up in self.ups:
-            print("u", x.shape)
-
->>>>>>> 7deb8ba0
             x = up(x)
 
         if get_latent:
