--- conflicted
+++ resolved
@@ -155,14 +155,8 @@
     Returns:
         torch.Tensor: Output measurement tensor of size (B, S, L).
     """
-<<<<<<< HEAD
     B, L, M, N = x.size()
     x = x.view(B, L, M*N)
-=======
-
-    b, c, h, w = x.size()
-    x = x.reshape(b, c, h*w)
->>>>>>> c7944447
     x = x.permute(0, 2, 1)
 
     # measurement
