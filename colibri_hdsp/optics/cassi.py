--- conflicted
+++ resolved
@@ -28,15 +28,10 @@
 
     """
 
-<<<<<<< HEAD
     def __init__(self, input_shape, trainable=False, initial_ca=None, **kwargs):
         r"""
         Initializes the SD_CASSI layer.
 
-=======
-    def __init__(self, input_shape, mode = "dd", trainable=False, initial_ca=None, **kwargs):
-        """
->>>>>>> c7944447
         Args:
             input_shape (tuple): Tuple, shape of the input image (L, M, N).
             trainable (bool): Boolean, if True the coded aperture is trainable
