--- conflicted
+++ resolved
@@ -182,12 +182,8 @@
 
     # load a mat file
 
-<<<<<<< HEAD
     cube = sio.loadmat(os.path.join('deepoptix', 'examples', 'data', 'spectral_image.mat'))['img']  # (M, N, L)
     ca = np.random.rand(1, cube.shape[0], cube.shape[1], 1)  # custom ca (1, M, N, 1)
-=======
-    cube = sio.loadmat(os.path.join('examples', 'data', 'spectral_image.mat'))['img']
->>>>>>> e335d6ad
 
     # load optical encoder
 
