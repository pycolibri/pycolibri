import tensorflow as tf
import numpy as np
<<<<<<< HEAD
from optics.functional import forward_color_cassi, backward_color_cassi, forward_dd_cassi, backward_dd_cassi, forward_cassi, backward_cassi
=======
>>>>>>> 8cc4509b

class CASSI(tf.keras.layers.Layer):
    def __init__(self, trainable=False, ca_regularizer = None, initial_ca = None, seed=None):
        """
        Layer that performs the forward and transpose operator of coded aperture snapshot spectral imager (CASSI), more information refer to: Compressive Coded Aperture Spectral Imaging: An Introduction: https://doi.org/10.1109/MSP.2013.2278763
        :param trainable: Boolean, if True the coded aperture is trainable
        :param ca_regularizer: Regularizer function applied to the coded aperture
        :param initial_ca: Initial coded aperture with shape (1, M, N, 1)
        :param seed: Random seed
        """
        super(CASSI, self).__init__(name='cassi')
        self.seed = seed
        self.trainable = trainable
        self.ca_regularizer = ca_regularizer
        self.initial_ca = initial_ca

    def build(self, input_shape):
        super(CASSI, self).build(input_shape)
        self.M, self.N, self.L = input_shape # Extract spectral image shape

        if self.initial_ca is None:
            initializer = tf.random_uniform_initializer(minval=0, maxval=1, seed=self.seed)
        else:
<<<<<<< HEAD
            assert self.initial_ca.shape == shape, f"the start CA shape should be {shape} but it is {self.initial_ca.shape}"
=======
            assert self.initial_ca.shape != (1, self.M, self.N, 1), "the start CA shape should be (1, M, N, 1)"
>>>>>>> 8cc4509b
            initializer = tf.constant_initializer(self.initial_ca)


        

        self.ca = self.add_weight(name='coded_apertures', shape=(1, self.M, self.N, 1), initializer=initializer,
                                    trainable=self.trainable, regularizer = self.ca_regularizer)

    def get_measurement(self, x):
        y1 = tf.multiply(x, self.ca) # Multiplication of the scene by the coded aperture 

        # shift and sum
        y2 = tf.zeros((1, self.M, self.N + self.L - 1, 1)) # Variable that will serve as the measurement
        for l in range(self.L):
            # Shifting produced by the prism 
            y2 += tf.pad(y1[..., l, None], [(0, 0), (0, 0), (l, self.L - l - 1), (0, 0)])

        return y2

    def get_transpose(self, y):
        x = tf.concat([y[..., l:l + self.N, :] for l in range(self.L)], axis=-1) # Undo unshifting and create cube version of measurement
        return tf.multiply(x, self.ca)

    def __call__(self, x, only_measurement=False, only_transpose=False):

        if only_measurement:
            return self.get_measurement(x)

        if only_transpose:
            return self.get_transpose(x)

        return self.get_transpose(self.get_measurement(x))
    

if __name__ == "__main__":


    import matplotlib.pyplot as plt
    import tensorflow as tf
    import scipy.io as sio
    import os

    # load a mat file

    cube = sio.loadmat(os.path.join('examples', 'data', 'spectral_image.mat'))['img']
    

    # load optical encoder

    cassi = CASSI()
    cassi.build(cube.shape)  # this is only for the demo

    # encode the cube

    cube_tf = tf.convert_to_tensor(cube)[None]  # None add a new dimension
    measurement = cassi(cube_tf, only_measurement=True)
    transpose = cassi(measurement, only_transpose=True)
    direct_transpose = cassi(cube_tf)
    measurement2 = cassi(transpose, only_measurement=True)


    #Print information about tensors

    print('cube shape: ', cube_tf.shape)
    print('measurement shape: ', measurement.shape)
    print('transpose shape: ', transpose.shape)
    
    # visualize the measurement

    plt.figure(figsize=(10, 10))

    plt.subplot(221)
    plt.title('cube')
    plt.imshow(cube[..., 0])

    plt.subplot(222)
    plt.title('measurement')
    plt.imshow(measurement[0, ..., 0])

    plt.subplot(223)
    plt.title('transpose')
    plt.imshow(transpose[0, ..., 0])

    plt.subplot(224)
    plt.title('measurement2')
    plt.imshow(measurement2[0, ..., 0])

    plt.tight_layout()
    plt.show()
    <|MERGE_RESOLUTION|>--- conflicted
+++ resolved
@@ -1,9 +1,5 @@
 import tensorflow as tf
 import numpy as np
-<<<<<<< HEAD
-from optics.functional import forward_color_cassi, backward_color_cassi, forward_dd_cassi, backward_dd_cassi, forward_cassi, backward_cassi
-=======
->>>>>>> 8cc4509b
 
 class CASSI(tf.keras.layers.Layer):
     def __init__(self, trainable=False, ca_regularizer = None, initial_ca = None, seed=None):
@@ -27,11 +23,7 @@
         if self.initial_ca is None:
             initializer = tf.random_uniform_initializer(minval=0, maxval=1, seed=self.seed)
         else:
-<<<<<<< HEAD
-            assert self.initial_ca.shape == shape, f"the start CA shape should be {shape} but it is {self.initial_ca.shape}"
-=======
             assert self.initial_ca.shape != (1, self.M, self.N, 1), "the start CA shape should be (1, M, N, 1)"
->>>>>>> 8cc4509b
             initializer = tf.constant_initializer(self.initial_ca)
 
 
