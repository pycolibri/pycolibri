--- conflicted
+++ resolved
@@ -105,7 +105,6 @@
 
 ## 🛡️ License
 
-<<<<<<< HEAD
 ```
 Licensed under the Apache License, Version 2.0 (the "License");
 you may not use this file except in compliance with the License.
@@ -118,7 +117,4 @@
 WITHOUT WARRANTIES OR CONDITIONS OF ANY KIND, either express or implied.
 See the License for the specific language governing permissions and
 limitations under the License.
-```
-=======
-This section is in development  ... 🚧🚧🚧 
->>>>>>> d05e4694
+```