--- conflicted
+++ resolved
@@ -84,12 +84,7 @@
         - output: `transforms.ToTensor()`
 
     """
-<<<<<<< HEAD
-
-    def __init__(self, name: str, path: str = "data", transform_dict: dict = {}, **kwargs_builtin):
-=======
     def __init__(self, name: str, path: str= "data", builtin_train: bool=True, builtin_download: bool=True, transform_dict:dict={}):
->>>>>>> 7f261a80
         r"""
         Args:
             name (string): Name of the dataset.
