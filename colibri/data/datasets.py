import torch
from torch.utils.data import Dataset
from torchvision import transforms

<<<<<<< HEAD
from colibri.data.sota_datasets import CaveDatasetHandler
from colibri.data.utils import BUILTIN_DATASETS, update_builtin_path, load_builtin_dataset

DATASET_HANDLERS = {
    'cave': CaveDatasetHandler,
=======
from colibri.data.sota_datasets import CaveDataset
from colibri.data.utils import BUILTIN_DATASETS, update_builtin_path, load_builtin_dataset

DATASET_HANDLERS = {
    'cave': CaveDataset,
>>>>>>> a02fa78b
}


class DefaultTransform:
    r"""Default transformation class.

    This class is used to apply the default transformations to the data.

    The default transformations are:
        - input: `transforms.ToTensor()`
        - output: `transforms.ToTensor()`

    The default transformation for the output is `transforms.ToTensor()`, but it can be changed by providing a dictionary with the key 'output' in the `transform_dict` parameter.
    The default transformation for the input is `transforms.ToTensor()`, but it can be changed by providing a dictionary with the key 'input' in the `transform_dict` parameter.

    """

    def __init__(self, name):
        r"""
        Args:
            name (string): Name of the dataset.
        """
        self.transform_dict = dict(input=transforms.ToTensor(), default=transforms.ToTensor())
        if name in BUILTIN_DATASETS:
            self.transform_dict['output'] = transforms.Lambda(lambda x: x)
        else:
            self.transform_dict['output'] = transforms.ToTensor()

    def __call__(self, key, value):
        r"""
        Args:
            key (string): Key of the data.
            value (object): Data to transform.

        Returns:
            object: Transformed data.
        """
        if key in self.transform_dict:
            return self.transform_dict[key](value)
        else:
            return self.default_transform(value)

    def default_transform(self, data):
        r"""
        Args:
            data (object): Data to transform

        Returns:
            object: Transformed data.
        """
        return self.transform_dict['default'](data)


class CustomDataset(Dataset):
    r"""Custom dataset.

    This class allows to load custom datasets and apply transformations to the data.

    The datasets that can be currently loaded are:
        - 'cifar10'
        - 'mnist'
        - 'fashion_mnist'
        - 'cave'

    This class is divided in two parts:
        - builtin datasets: datasets that are predefined in the repository.
        - custom datasets: datasets that are not predefined in the repository.

    The builtin datasets are loaded using the function `load_builtin_dataset` from the module `colibri.data.utils`.
    The custom datasets are loaded using the function `get_filenames` from the module `colibri.data.utils`.
    The transformations are applied to the data using the `torchvision.transforms` module.

    The default transformations are:
        - input: `transforms.ToTensor()`
        - output: `transforms.ToTensor()`

    """
    def __init__(self, name: str, path: str= "data", transform_dict:dict={}, **kwargs_builtin):
        r"""
        Args:
            name (string): Name of the dataset.
                Current options are: ('cifar10', 'cifar100', 'mnist', 'fashion_mnist', 'cave').
            path (string): Path to directory with the dataset.
            transform_dict (dict,object): Dictionary with the transformations to apply to the data.
<<<<<<< HEAD
            kwargs_builtin (dict,object): Dictionary with the parameters to load the builtin datasets.
=======
            kwargs_builtin (dict,object): Dictionary with the parameters to load the builtin datasets, each pytorch dataset has its own parameters please refer to the pytorch documentation.
>>>>>>> a02fa78b
        """

        self.is_builtin_dataset = False
        if name in BUILTIN_DATASETS:  # builtin datasets
            #assert kwargs_builtin is not None, "kwargs_builtin must be provided for builtin datasets"
            self.is_builtin_dataset = True
            path = update_builtin_path(name, path)
            self.dataset = load_builtin_dataset(name, path, **kwargs_builtin)
            self.len_dataset = len(self.dataset['input'])

        else:  # custom datasets
            self.data_handler = DATASET_HANDLERS[name](path)
            self.dataset_filenames = self.data_handler.get_list_paths()
            self.data_reader = self.data_handler.load_item
            self.len_dataset = len(self.dataset_filenames)

        self.transform_dict = transform_dict

    def __len__(self):
        r"""
        Returns:
            int: Length of the dataset.
        """
        return self.len_dataset

    def __getitem__(self, idx):
        r"""
        Args:
            idx (int): Index of the sample to load.

        Returns:
            dict: Dictionary with the data.
        """

        # load sample
        
        if self.is_builtin_dataset:
            data = {key: value[idx] for key, value in self.dataset.items()}
        else:
            data = self.data_reader(self.dataset_filenames[idx])

        # apply transformation

        for key, value in self.transform_dict.items():
            data[key] = self.transform_dict[key](value)

        return data<|MERGE_RESOLUTION|>--- conflicted
+++ resolved
@@ -2,19 +2,11 @@
 from torch.utils.data import Dataset
 from torchvision import transforms
 
-<<<<<<< HEAD
-from colibri.data.sota_datasets import CaveDatasetHandler
-from colibri.data.utils import BUILTIN_DATASETS, update_builtin_path, load_builtin_dataset
-
-DATASET_HANDLERS = {
-    'cave': CaveDatasetHandler,
-=======
 from colibri.data.sota_datasets import CaveDataset
 from colibri.data.utils import BUILTIN_DATASETS, update_builtin_path, load_builtin_dataset
 
 DATASET_HANDLERS = {
     'cave': CaveDataset,
->>>>>>> a02fa78b
 }
 
 
@@ -99,11 +91,7 @@
                 Current options are: ('cifar10', 'cifar100', 'mnist', 'fashion_mnist', 'cave').
             path (string): Path to directory with the dataset.
             transform_dict (dict,object): Dictionary with the transformations to apply to the data.
-<<<<<<< HEAD
-            kwargs_builtin (dict,object): Dictionary with the parameters to load the builtin datasets.
-=======
             kwargs_builtin (dict,object): Dictionary with the parameters to load the builtin datasets, each pytorch dataset has its own parameters please refer to the pytorch documentation.
->>>>>>> a02fa78b
         """
 
         self.is_builtin_dataset = False
