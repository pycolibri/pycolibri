--- conflicted
+++ resolved
@@ -58,10 +58,6 @@
     if dataset['input'].ndim != 4:
         dataset['input'] = dataset['input'].unsqueeze(1)
 
-<<<<<<< HEAD
-    dataset['input'] = torch.from_numpy(dataset['input']).float()
-    dataset['output'] = torch.tensor(dataset['output']).float()
-=======
     dataset['input'] = dataset['input'] / 255.
     if isinstance(dataset['input'], np.ndarray):
         dataset['input'] = dataset['input'].astype(np.float32)
@@ -73,5 +69,4 @@
     else:
         dataset['input'] = dataset['input'].permute(0, 1, 3, 2)
 
->>>>>>> 7f261a80
     return dataset
