--- conflicted
+++ resolved
@@ -28,13 +28,7 @@
         Downloads the dataset from the specified URL and extracts it to the specified path.
         """
 
-<<<<<<< HEAD
-    
         zip_path = self.path + ".zip"
-        
-=======
-        zip_path = self.path + ".zip"
->>>>>>> 7f261a80
         if not os.path.exists(self.path):
             r = requests.get(self.url, allow_redirects=True)
             with open(zip_path, 'wb') as zip_file:
@@ -77,13 +71,7 @@
             spectral_band = np.array(Image.open(spectral_band_filename))
             if len(spectral_band.shape) > 2:
                 spectral_band = spectral_band[..., :3].mean(axis=-1)
-<<<<<<< HEAD
-            spectral_band = spectral_band / (2 ** 16 - 1) if isinstance(spectral_band[0, 0],
-                                                                        np.uint16) else spectral_band
-            spectral_band = spectral_band / (2 ** 8 - 1) if isinstance(spectral_band[0, 0], np.uint8) else spectral_band
-=======
             spectral_band = spectral_band / (2 ** 16 - 1)
->>>>>>> 7f261a80
             spectral_image.append(spectral_band.astype(np.float32))  # [np.newaxis, ...]
         spectral_image = np.stack(spectral_image, axis=0)  # [np.newaxis, ...]
 
