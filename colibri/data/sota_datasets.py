--- conflicted
+++ resolved
@@ -16,12 +16,7 @@
     URL: https://www.cs.columbia.edu/CAVE/databases/multispectral/
     """
 
-<<<<<<< HEAD
-    def __init__(self, path: str, download: bool = True,
-                 url: str = 'https://cave.cs.columbia.edu/old/databases/multispectral/zip/complete_ms_data.zip'):
-=======
     def __init__(self, path: str, download: bool = True, url : str ='https://cave.cs.columbia.edu/old/databases/multispectral/zip/complete_ms_data.zip'):
->>>>>>> b5fb5b67
         self.url = url
         self.tmp_name = 'cave_dataset'
         self.path = os.path.join(path, self.tmp_name)
