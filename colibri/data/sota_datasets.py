import requests
import zipfile
import os
import numpy as np
import PIL.Image as Image
import torch


class CaveDataset():
    r"""

    Class to handle the CAVE dataset. 

    The CAVE dataset is a database of multispectral images that were used to emulate the GAP camera. The images are of a wide variety of real-world materials and objects.

    URL: https://www.cs.columbia.edu/CAVE/databases/multispectral/
    """
<<<<<<< HEAD

=======
    
>>>>>>> 2eb44dc1
    def __init__(self, path: str, download: bool = True, url : str ='https://cave.cs.columbia.edu/old/databases/multispectral/zip/complete_ms_data.zip'):
        self.url = url
        self.tmp_name = 'cave_dataset'
        self.path = os.path.join(path, self.tmp_name)
        self.num_channels = 31
        if download:
            self.download()

    def download(self):
        r"""
        Downloads the dataset from the specified URL and extracts it to the specified path.
        """

        zip_path = self.path + ".zip"
        if not os.path.exists(self.path):
            r = requests.get(self.url, allow_redirects=True)
            open(zip_path, 'wb').write(r.content)

            with zipfile.ZipFile(zip_path, 'r') as zip_ref:
                zip_ref.extractall(self.path)
            os.remove(zip_path)
        else:
            print('Dataset already downloaded')

    def get_list_paths(self):
        r"""
        Returns a list of cave filenames in the given path.

        Args:
            path (str): The path to the directory containing the cave files.
        Returns:
            list: A list of cave filenames.
        """

        path_files = []
        for name in os.listdir(self.path):
            path_files.append(os.path.join(self.path, name, name))
        return path_files

    def load_item(self, filename: str) -> dict:
        r"""
        Load a sample from the CAVE dataset.
        Args:
            filename (str): The filename of the sample.
        Returns:
            dict: A dictionary containing the input and output data of the sample.
        """
        name = os.path.basename(filename).replace('_ms', '')

        spectral_image = []
        for i in range(1, self.num_channels + 1):
            spectral_band_filename = os.path.join(filename, f'{name}_ms_{i:02d}.png')
            spectral_band = np.array(Image.open(spectral_band_filename))
            if len(spectral_band.shape) > 2:
                spectral_band = spectral_band[..., :3].mean(axis=-1)
            spectral_band = spectral_band / (2 ** 16 - 1)
            spectral_image.append(spectral_band.astype(np.float32))  # [np.newaxis, ...]
        spectral_image = np.stack(spectral_image, axis=0)  # [np.newaxis, ...]

        rgb_image = np.array(Image.open(os.path.join(filename, f'{name}_RGB.bmp'))) / 255.
        rgb_image = np.transpose(rgb_image, (2, 0, 1))  # [np.newaxis, ...]
        rgb_image = rgb_image.astype(np.float32)

        rgb_image = torch.from_numpy(rgb_image)
        spectral_image = torch.from_numpy(spectral_image)

        return dict(input=rgb_image, output=spectral_image)<|MERGE_RESOLUTION|>--- conflicted
+++ resolved
@@ -15,11 +15,6 @@
 
     URL: https://www.cs.columbia.edu/CAVE/databases/multispectral/
     """
-<<<<<<< HEAD
-
-=======
-    
->>>>>>> 2eb44dc1
     def __init__(self, path: str, download: bool = True, url : str ='https://cave.cs.columbia.edu/old/databases/multispectral/zip/complete_ms_data.zip'):
         self.url = url
         self.tmp_name = 'cave_dataset'
