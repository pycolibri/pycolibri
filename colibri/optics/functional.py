import torch
import numpy as np

def prism_operator(x:torch.Tensor, shift_sign:int = 1) -> torch.Tensor:
    r"""

    Prism operator, shifts linearly the input tensor x in the spectral dimension.

    Args:
        x (torch.Tensor): Input tensor with shape (B, L, M, N)
        shift_sign (int): Integer, it can be 1 or -1, it indicates the direction of the shift
            if 1 the shift is to the right, if -1 the shift is to the left
    Returns:
        torch.Tensor: Output tensor with shape (1, L, M, N+L-1) if shift_sign is 1, or (1, L, M, N-L+1) if shift_sign is -1

    """

    assert shift_sign == 1 or shift_sign == -1, "The shift sign must be 1 or -1"
    _, L, M, N = x.shape  # Extract spectral image shape

    x = torch.unbind(x, dim=1)

    if shift_sign == 1:
        # Shifting produced by the prism 
        x = [torch.nn.functional.pad(x[l], (l, L - l - 1)) for l in range(L)]
    else:
        # Unshifting produced by the prism
        x = [x[l][:, :, l:N - (L - 1) + l] for l in range(L)]

    x = torch.stack(x, dim=1)
    return x

def forward_color_cassi(x: torch.Tensor, ca: torch.Tensor)-> torch.Tensor:

    r"""

    Forward operator of color coded aperture snapshot spectral imager (Color-CASSI)

    For more information refer to: Colored Coded Aperture Design by Concentration of Measure in Compressive Spectral Imaging https://doi.org/10.1109/TIP.2014.2310125

    Args:
        x (torch.Tensor): Spectral image with shape (B, L, M, N)
        ca (torch.Tensor): Coded aperture with shape (1, L, M, N)
    
    Returns: 
        torch.Tensor: Measurement with shape (B, 1, M, N + L - 1)
    """
    y = torch.multiply(x, ca)
    y = prism_operator(y, shift_sign=1)
    return y.sum(dim=1, keepdim=True)

def backward_color_cassi(y: torch.Tensor, ca: torch.Tensor)-> torch.Tensor:
    r"""

    Backward operator of color coded aperture snapshot spectral imager (Color-CASSI)
    
    For more information refer to: Colored Coded Aperture Design by Concentration of Measure in Compressive Spectral Imaging https://doi.org/10.1109/TIP.2014.2310125

    Args:
        y (torch.Tensor): Measurement with shape (B, 1, M, N + L - 1)
        ca (torch.Tensor): Coded aperture with shape (1, L, M, N)
    Returns:
        torch.Tensor: Spectral image with shape (B, L, M, N)
    """
    y = torch.tile(y, [1, ca.shape[1], 1, 1])
    y = prism_operator(y, shift_sign=-1)
    x = torch.multiply(y, ca)
    return x


def forward_dd_cassi(x: torch.Tensor, ca: torch.Tensor)-> torch.Tensor:
    r"""

    Forward operator of dual disperser coded aperture snapshot spectral imager (DD-CASSI)
    
    For more information refer to: Single-shot compressive spectral imaging with a dual-disperser architecture https://doi.org/10.1364/OE.15.014013

    Args:
        x (torch.Tensor): Spectral image with shape (B, L, M, N)
        ca (torch.Tensor): Coded aperture with shape (1, 1, M, N + L - 1)
    Returns:
        torch.Tensor: Measurement with shape (B, 1, M, N)
    """
    _, L, M, N = x.shape  # Extract spectral image shape
    assert ca.shape[-1] == N + L - 1, "The coded aperture must have the same size as a dispersed scene"
    ca = torch.tile(ca, [1, L, 1, 1])
    ca = prism_operator(ca, shift_sign=-1)
    y = torch.multiply(x, ca)
    return y.sum(dim=1, keepdim=True)


def backward_dd_cassi(y: torch.Tensor, ca: torch.Tensor)-> torch.Tensor:
    r"""

    Backward operator of dual disperser coded aperture snapshot spectral imager (DD-CASSI)
    
    For more information refer to: Single-shot compressive spectral imaging with a dual-disperser architecture https://doi.org/10.1364/OE.15.014013

    Args:
        y (torch.Tensor): Measurement with shape (B, 1, M, N)
        ca (torch.Tensor): Coded aperture with shape (1, 1, M, N + L - 1)
    Returns:
        torch.Tensor: Spectral image with shape (1, L, M, N)
    """
    _, _, M, N_hat = ca.shape  # Extract spectral image shape
    L = N_hat - M + 1  # Number of shifts
    y = torch.tile(y, [1, L, 1, 1])
    ca = torch.tile(ca, [1, L, 1, 1])
    ca = prism_operator(ca, shift_sign=-1)
    return torch.multiply(y, ca)

def forward_sd_cassi(x: torch.Tensor, ca: torch.Tensor)-> torch.Tensor:
    r"""
    Forward operator of single disperser coded aperture snapshot spectral imager (SD-CASSI)
    
    For more information refer to: Compressive Coded Aperture Spectral Imaging: An Introduction: https://doi.org/10.1109/MSP.2013.2278763

    Args:
        x (torch.Tensor): Spectral image with shape (B, L, M, N)
        ca (torch.Tensor): Coded aperture with shape (1, 1, M, N)
    Returns:
        torch.Tensor: Measurement with shape (B, 1, M, N + L - 1)
    """
    y1 = torch.multiply(x, ca)  # Multiplication of the scene by the coded aperture
    _, M, N, L = y1.shape  # Extract spectral image shape
    # shift and sum
    y2 = prism_operator(y1, shift_sign=1)
    return y2.sum(dim=1, keepdim=True)


def backward_sd_cassi(y: torch.Tensor, ca: torch.Tensor) -> torch.Tensor:
    r"""

    Backward operator of single disperser coded aperture snapshot spectral imager (SD-CASSI)
    
    For more information refer to: Compressive Coded Aperture Spectral Imaging: An Introduction: https://doi.org/10.1109/MSP.2013.2278763

    Args:
        y (torch.Tensor): Measurement with shape (B, 1, M, N + L - 1)
        ca (torch.Tensor): Coded aperture with shape (1, 1, M, N)
    Returns:
        torch.Tensor: Spectral image with shape (B, L, M, N)
    """
    _, _, M, N = y.shape  # Extract spectral image shape
    L = N - M + 1  # Number of shifts
    y = torch.tile(y, [1, L, 1, 1])
    y = prism_operator(y, shift_sign=-1)
    return torch.multiply(y, ca)


def forward_spc(x: torch.Tensor, H: torch.Tensor) -> torch.Tensor:
    r"""

    Forward propagation through the Single Pixel Camera (SPC) model.

    For more information refer to: Optimized Sensing Matrix for Single Pixel Multi-Resolution Compressive Spectral Imaging 10.1109/TIP.2020.2971150

    Args:
        x (torch.Tensor): Input image tensor of size (B, L, M, N).
        H (torch.Tensor): Measurement matrix of size (S, M*N).

    Returns:
        torch.Tensor: Output measurement tensor of size (B, S, L).
    """
    B, L, M, N = x.size()
    x = x.contiguous().view(B, L, M * N)
    x = x.permute(0, 2, 1)

    # measurement
    H = H.unsqueeze(0).repeat(B, 1, 1)
    y = torch.bmm(H, x)
    return y


def backward_spc(y: torch.Tensor, H: torch.Tensor, pinv=False) -> torch.Tensor:
    r"""

    Inverse operation to reconstruct the image from measurements.

    For more information refer to: Optimized Sensing Matrix for Single Pixel Multi-Resolution Compressive Spectral Imaging  10.1109/TIP.2020.2971150

    Args:
        y (torch.Tensor): Measurement tensor of size (B, S, L).
        H (torch.Tensor): Measurement matrix of size (S, M*N).
        pinv (bool): Boolean, if True the pseudo-inverse of H is used, otherwise the transpose of H is used, defaults to False.
    Returns:
        torch.Tensor: Reconstructed image tensor of size (B, L, M, N).
    """

    Hinv   = torch.pinverse(H) if pinv else torch.transpose(H, 0, 1)
    Hinv   = Hinv.unsqueeze(0).repeat(y.shape[0], 1, 1)

    x = torch.bmm(Hinv, y)
    x = x.permute(0, 2, 1)
    b, c, hw = x.size()
    h = int(np.sqrt(hw))
    x = x.reshape(b, c, h, h)
    return x


### Wave optics

def get_spatial_coords(M: int, N: int, pixel_size: float, device=torch.device('cpu'), type='cartesian') -> tuple:
    r"""
    
    Generate the spatial coordinates for wave optics simulations in a specific coordinate system.
    
    .. note::
        * if type is 'cartesian', we generate :math:`(x, y)` coordinates in the Cartesian coordinate system, where
            * :math:`x \in \bigg[-\frac{\Delta\cdot N}{2}, \frac{\Delta\cdot N}{2} \bigg]`
            * :math:`y \in \bigg[-\frac{\Delta\cdot M}{2}, \frac{\Delta\cdot M}{2} \bigg]`
        * if type is 'polar', we generate :math:`(r, \theta)` coordinates in the Polar coordinate system, where
            * :math:`r \in \Bigg[0, \sqrt{\bigg(\frac{\Delta\cdot N}{2}\bigg)^2 + \bigg(\frac{\Delta\cdot M}{2}\bigg)^2} \Bigg]`
            * :math:`\theta \in [-\pi, \pi]`
        
        with :math:`\Delta` being the pixel size, :math:`M` the number of pixels in the y axis, and :math:`N` the number of pixels in the x axis.

    Args:
        M (int): number of pixels in the y axis.
        N (int): number of pixels in the x axis.
        pixel_size (float): Pixel size in meters.
        device (torch.device): Device, for more see torch.device().
        type (str): Type of coordinate system to generate ('cartesian' or 'polar').
    
    Returns:
        tuple[torch.Tensor, torch.Tensor]: A tuple of tensors representing the X and Y coordinates
                                            if 'cartesian', or radius (r) and angle (theta) if 'polar'.


    """


    x = (torch.linspace(-pixel_size*N/2, pixel_size*N/2, N)).to(device=device)
    y = (torch.linspace(-pixel_size*M/2, pixel_size*M/2, M)).to(device=device)
    x,y = torch.meshgrid(y, x, indexing='ij')
    if type=="polar":
        r = torch.sqrt(x**2 + y**2)
        theta = torch.atan2(y, x)
        return r, theta
    else:
        return x, y
    

def wave_number(wavelength: torch.Tensor):
    r"""
    Wavenumber 
    
    .. math::
        k = \frac{2 \pi}{\lambda}
    
    where :math:`\lambda` is the wavelength in meters.

    Args:
        wavelength (torch.Tensor): Wavelength in meters.
    Returns:
        torch.Tensor: Wavenumber.
    """
    return 2 * torch.pi / wavelength


def transfer_function_fresnel(M: int, 
                            N: int, 
                            pixel_size: float, 
                            wavelengths: torch.Tensor,
                            distance: float, 
                            device=torch.device('cpu')) -> torch.Tensor:
    r"""

    The transfer function for the Fresnel propagation can be written as follows:

    .. math::
        H(f_x, f_y, \lambda) = e^{j k s \left(1 - \frac{\lambda^2}{2} (f_x^2 + f_y^2)\right)}

    where :math:`f_x` and :math:`f_y` are the spatial frequencies, :math:`\lambda` is the wavelength, :math:`s` is the distance of propagation and :math:`k` is the wavenumber.


    Args:
        M (int): Resolution at Y axis in pixels.
        N (int): Resolution at N axis in pixels.
        pixel_size (float): Pixel pixel_size in meters.
        wavelengths (torch.Tensor): Wavelengths in meters.
        distance (float): Distance in meters.
        device (torch.device): Device, for more see torch.device().
    Returns:
        torch.Tensor: Complex kernel in Fourier domain with shape (len(wavelengths), M, N).
    """
    fr,_ = get_spatial_coords(M, N, 1/(N*pixel_size), device=device, type='polar')
    fr = fr.unsqueeze(0)
    H = torch.exp(1j * wave_number(wavelengths) * distance * (1 - ((fr**2) * (wavelengths**2)/2)) )
    return H


def transfer_function_angular_spectrum(M: int, N: int, pixel_size: float, wavelengths: torch.Tensor, distance: float, device: torch.device=torch.device('cpu')) -> torch.Tensor:
    r"""

    The transfer function for the angular spectrum propagation can be written as follows:

    .. math::
        H(f_x, f_y, \lambda) = e^{\frac{j s 2 \pi}{\lambda} \sqrt{1 - \lambda^2 (f_x^2 + f_y^2)}}

    where :math:`f_x` and :math:`f_y` are the spatial frequencies, :math:`\lambda` is the wavelength, :math:`s` is the distance of propagation and :math:`k` is the wavenumber.

    Args:
        M (int): Resolution at Y axis in pixels.
        N (int): Resolution at X axis in pixels.
        pixel_size (float): Pixel pixel_size in meters.
        wavelengths (torch.Tensor): Wavelengths in meters.
        distance (float): Distance in meters.
        device (torch.device): Device, for more see torch.device().
        type (str): Type of coordinates, can be "cartesian" or "polar".
    Returns:
        torch.Tensor: Complex kernel in Fourier domain with shape (len(wavelengths), M, N).
    """

    fr,_ = get_spatial_coords(M, N, 1/(N*pixel_size), device=device, type='polar')
    fr = fr.unsqueeze(0)
    H = torch.exp(1j * wave_number(wavelengths) * distance * (1 - ((fr**2) * wavelengths**2)) ** 0.5)

    return H


def fraunhofer_propagation(field: torch.Tensor, M: int, N: int, pixel_size: float, wavelengths: torch.Tensor, distance: float, device: torch.device=torch.device('cpu'))-> torch.Tensor:
    r"""
    The Fraunhofer approximation of :math:`U_0(x',y')` is its Fourier transform, :math:`\mathcal{F}\{U_0\}` with an additional phase factor that depends on the distance of propagation, :math:`z`. The Fraunhofer approximation is given by the following equation:

    .. math::
        U(x,y,z) \approx \frac{e^{jkz}e^{\frac{jk\left(x^2+y^2\right)}{2z}}}{j\lambda z} \mathcal{F}\left\{U_0(x,y)\right\}\left(\frac{x}{\lambda z}, \frac{y}{\lambda z}\right)

    where :math:`U(x,y,z)` is the field at distance :math:`z` from the source, :math:`U_0(x,y)` is the field at the source, :math:`\mathcal{F}` is the Fourier transform operator, :math:`k` is the wavenumber, :math:`\lambda` is the wavelength, :math:`\frac{x}{\lambda z}` and  :math:`\frac{y}{\lambda z}` are the spatial frequencies, and :math:`z` is the distance of propagation.

    Args:
        field (torch.Tensor): Input field.
        M (int): Resolution at Y axis in pixels.
        N (int): Resolution at X axis in pixels.
        pixel_size (float): Pixel pixel_size in meters.
        wavelengths (torch.Tensor): Wavelengths in meters.
        distance (float): Distance in meters.
        device (torch.device): Device, for more see torch.device().

    Returns:
        torch.Tensor: Propagated field. 
    """
    r, _ = get_spatial_coords(M, N, pixel_size, device=device, type='polar')
    r = r.unsqueeze(0)
    c = torch.exp(1j * wave_number(wavelengths) * distance) / (1j * wavelengths * distance) * torch.exp(1j * wave_number(wavelengths) / (2 * distance) * (r**2))
    c = c.to(device=device)
    result =  fft(field) * c * pixel_size**2

    return result


def fraunhofer_inverse_propagation(field: torch.Tensor, pixel_size: float, wavelengths: torch.Tensor, distance: float, device: torch.device=torch.device('cpu')) -> torch.Tensor:
    r"""
    The inverse Fraunhofer approximation (to reconstruct the field at the source from the field at the sensor) is given by the following equation:

    .. math::
        U_0(x,y) \approx \frac{1}{j\lambda z} e^{j k z} e^{\frac{j k (x^2 + y^2)}{2z}} \mathcal{F}^{-1}\left\{ U(x,y) \right\}

    where :math:`U_0(x,y)` is the field at the source, :math:`U(x,y)` is the field at the sensor, :math:`\mathcal{F}^{-1}` is the inverse Fourier transform operator,  :math:`k` is the wavenumber, :math:`\lambda` is the wavelength, and :math:`z` is the distance of propagation.   

    Args:
        field (torch.Tensor): Field at the sensor.
        pixel_size (float): Pixel pixel_size in meters.
        wavelengths (torch.Tensor): Wavelengths in meters.
        distance (float): Distance in meters.
        device (torch.device): Device, for more see torch.device().
    
    Returns:
        torch.Tensor: Reconstructed field.
    
    """
    _, M, N = field.shape
    r, _ = get_spatial_coords(M, N, pixel_size, device=device, type='polar')
    r = r.unsqueeze(0)
    c = torch.exp(1j * wave_number(wavelengths) * distance) / (1j * wavelengths * distance) * torch.exp(1j * wave_number(wavelengths) / (2 * distance) * r**2)
    c = c.to(device=device)
    result =  ifft(field / pixel_size**2 / c)
    
    return result


def fft(field: torch.Tensor, axis = (-2, -1)) -> torch.Tensor:
    r"""

    Fast Fourier Transform of an optical field

    Args:
        field (torch.Tensor): Input field.
        axis (tuple): Tuple with the axes to perform the fft.

    Returns:
        torch.Tensor: Fourier transform of the input field.

    """
    field = torch.fft.fftshift(field, dim=axis)
    field = torch.fft.fft2(field, dim=axis)
    field = torch.fft.fftshift(field, dim=axis)

    return field


def ifft(field: torch.Tensor, axis = (-2, -1)) -> torch.Tensor:
    r"""
    
    Inverse Fast Fourier Transform of an optical field

    Args:
        field (torch.Tensor): Input field.
        axis (tuple): Tuple with the axes to perform the ifft.
    Returns:
        torch.Tensor: Inverse Fourier transform of the input field.
    """

    field = torch.fft.ifftshift(field, dim=axis)
    field = torch.fft.ifft2(field, dim=axis)
    field = torch.fft.ifftshift(field, dim=axis)
    return field


def scalar_diffraction_propagation(field: torch.Tensor, distance: float, pixel_size: float, wavelength: list, approximation: str) -> torch.Tensor:
    r"""
    Compute the optical field propagation using a scalar diffraction theory model which is given by the specific approximation selected.
    
    
    .. note::
        * if 'approximation' is 'fresnel', the transfer function is calculated using :func:`colibri.optics.functional.transfer_function_fresnel`.
        * if 'approximation' is 'angular_spectrum', the transfer function is calculated using :func:`colibri.optics.functional.transfer_function_angular_spectrum`.
        * if 'approximation' is 'fraunhofer', the transfer function is calculated using :func:`colibri.optics.functional.fraunhofer_propagation`.
        * if 'approximation' is 'fraunhofer_inverse', the transfer function is calculated using :func:`colibri.optics.functional.fraunhofer_inverse_propagation`.

    Args:
        field (torch.Tensor): Input optical field of shape (C, M, N).
        distance (float): Propagation distance in meters.
        pixel_size (float): Pixel size in meters.
        wavelength (list): List of wavelengths in meters.
        approximation (str): Approximation (or diffraction model type) to use, can be "fresnel", "angular_spectrum" or "fraunhofer".
    Returns:
        torch.Tensor: The propagated optical field according to the selected approximation of shape (C, M, N).
    """

    _, M, N = field.shape
    
    if approximation == "fresnel":
        
        H = transfer_function_fresnel(M, 
                                    N, 
                                    pixel_size, 
                                    wavelength, 
                                    distance, 
                                    field.device)
    elif approximation == "angular_spectrum":
        H = transfer_function_angular_spectrum(M, 
                                            N, 
                                            pixel_size, 
                                            wavelength, 
                                            distance, 
                                            field.device)
        
    elif approximation == "fraunhofer":
        return fraunhofer_propagation(field, 
                                        M, 
                                        N, 
                                        pixel_size, 
                                        wavelength, 
                                        distance, 
                                        field.device)

    elif approximation == "fraunhofer_inverse":
        return fraunhofer_inverse_propagation(field,
                                            pixel_size,
                                            wavelength,
                                            distance,
                                            field.device)
    else:
        raise NotImplementedError(f"{approximation} approximation is implemented")
    
    
    U1 = fft(field)
    U2 = U1 * H
    result = ifft(U2)
    return result


def circular_aperture(M: int, N: int, radius: float, pixel_size: float) -> torch.Tensor:
    r'''
    Create a circular aperture mask of a given radius and pixel_size of size (M, N).

    .. math::
        A(x, y) = \begin{cases} 
            1 & \text{if } \pm \sqrt{(x^2 + y^2)} \leq \text{radius} \\
            0 & \text{otherwise}
        \end{cases}
        
    where: :math:`(x, y)` are the coordinates of each pixel, normalized by the pixel size, :math:`\text{radius}` is the radius of the aperture
    
    Args:
        M (int): Resolution at Y axis in pixels.
        N (int): Resolution at X axis in pixels.
        radius (float): Radius of the circular aperture in meters.
        pixel_size (float): Pixel size in meters.
    
    Returns:
        torch.Tensor: A binary mask with 1's inside the radius and 0's outside.
    '''
    r, _ = get_spatial_coords(M, N, pixel_size, type='polar')
    return r<=radius


def height2phase(height_map: torch.Tensor, wavelengths: torch.Tensor, refractive_index: callable) -> torch.Tensor:
    r"""

    Convert height map to phase modulation.

    .. math::

        \Phi(x,y,\lambda) = k(\lambda) \Delta n(\lambda) h(x, y)
    
    where :math:`\Phi` is the phase modulation,  :math:`h(x, y)` is the height map of the optical element, :math:`k(\lambda)` is the wavenumber for \lambda wavelength and :math:`\Delta n(\lambda)` is the change of refractive index between propagation medium and material of the optical element .

    Args:
        height_map (torch.Tensor): Height map.
        wavelengths (torch.Tensor): Wavelengths in meters.
        refractive_index (function): Function to calculate the refractive index.
    Returns:
        torch.Tensor: Phase.    
    """
    k0 = wave_number(wavelengths)
    phase_doe =  refractive_index(wavelengths) * k0 * height_map
    return phase_doe


def psf_single_doe_spectral(height_map: torch.Tensor, aperture: torch.Tensor, refractive_index: callable,
                        wavelengths: torch.Tensor, source_distance: float, 
                        sensor_distance:float, pixel_size: float, approximation:str = "fresnel") -> torch.Tensor:
    r"""
    Calculate the point spread function (PSF) of an optical system comprising a diffractive optical element (DOE) for spectral imaging. The PSF is calculated as follows:
    
    .. math::
        \mathbf{H}(\learnedOptics)  = |\mathcal{P_2}(z_2, \lambda) \left( \mathcal{P_1}(z_1,  \lambda)(\delta) * \learnedOptics \right)|^2
    
    where :math:`\mathcal{P_1}` is an operator that describes the propagation of light from the source to the DOE at a distance :math:`z_1`, :math:`\mathcal{P_2}` is an operator that describes the propagation of light from the DOE to the sensor at a distance :math:`z_2`, and :math:`\learnedOptics` is the DOE. 
    
    The operator :math:`\mathcal{P_2}` depends on the given approximation:

        - Fresnel :func:`colibri.optics.functional.transfer_function_fresnel`
        - Angular Spectrum :func:`colibri.optics.functional.transfer_function_angular_spectrum`
        - Fraunhofer :func:`colibri.optics.functional.fraunhofer_propagation`.
        
    
    Args:
        height_map (torch.Tensor): Height map of the DOE.
        aperture (torch.Tensor): Aperture mask.
        refractive_index (callable): Function to calculate the refractive index.
        wavelengths (torch.Tensor): Wavelengths in meters.
        source_distance (float): Distance from the source to the DOE in meters.
        sensor_distance (float): Distance from the DOE to the sensor in meters.
        pixel_size (float): Pixel size in meters.
        approximation (str): Type of propagation model ('fresnel', 'angular_spectrum', 'fraunhofer').

    Returns:
        torch.Tensor: PSF of the optical system, normalized to unit energy.
    """
    
    height_map = height_map*aperture
    M, N = height_map.shape
    wavelengths = wavelengths.unsqueeze(1).unsqueeze(2)
    k0 = wave_number(wavelengths)
    doe = height2phase(height_map = torch.unsqueeze(height_map, 0), wavelengths = wavelengths, refractive_index = refractive_index)
    doe = torch.exp(1j * doe*aperture)*aperture
    optical_field = torch.ones_like(doe)
    if not(np.isinf(source_distance) or np.isnan(source_distance)):
        r, _ = get_spatial_coords(M, N, pixel_size, device=doe.device, type='polar')
        spherical_phase = (k0/(2*source_distance))*(torch.unsqueeze(r, 0)**2)
        optical_field = torch.exp(1j*spherical_phase) * (1/(1j*wavelengths*source_distance))

    optical_field = optical_field * doe
    optical_field_in_sensor = scalar_diffraction_propagation(field = optical_field, 
                                                            distance = sensor_distance, 
                                                            pixel_size = pixel_size, 
                                                            wavelength = wavelengths, 
                                                            approximation = approximation)
    psf = torch.abs(optical_field_in_sensor)**2
    psf = psf/torch.sum(psf, dim=(-2, -1), keepdim=True)
    return psf


def gaussian_noise(y: torch.Tensor, snr: float) -> torch.Tensor:
    r"""
    Add Gaussian noise to an image based on a specified signal-to-noise ratio (SNR).

    .. math::
        \mathbf{\tilde{y}} = \mathbf{y} + n

    where :math:`n` is a Gaussian noise with zero mean and variance :math:`\sigma^2` such that is derived from the SNR and the power of :math:`\mathbf{y}`.

    Args:
        y (torch.Tensor): Original image tensor with shape (B, L, M, N).
        snr (float): Desired signal-to-noise ratio in decibels (dB).

    Returns:
        torch.Tensor: Noisy image tensor with the same shape as input.
    """
    noise = torch.zeros_like(y)
    sigma_per_channel = torch.sum(torch.pow(y, 2), dim=(2, 3), keepdim=True) / (torch.numel(y[0,0,...]) * 10 ** (snr / 10))
    noise = torch.randn_like(y) * torch.sqrt(sigma_per_channel)
    return y+noise



def fourier_conv(image: torch.Tensor, psf: torch.Tensor) -> torch.Tensor:
    r"""
    Apply Fourier convolution theorem to simulate the effect of a linear system characterized by a point spread function (PSF).

    .. math::
        g = \mathcal{F}^{-1}(\mathcal{F}(f) * \mathcal{F}(h))

    where :math:`f` is the input image, :math:`h` is the PSF, :math:`g` is the convolved output, :math:`\mathcal{F}` and :math:`\mathcal{F}^{-1}` denote the Fourier and inverse Fourier transforms.

    Args:
        image (torch.Tensor): Image to simulate the sensing (B, L, M, N)
        psf (torch.Tensor): Point Spread Function (1, L, M, N)
    Returns:
        torch.Tensor: Measurement (B, 1, M, N)

    """
    # Fix psf and image size
    psf_size = psf.shape[-2:]
    image_size = image.shape[-2:]
    extra_size = [(psf_size[i]-image_size[i]) for i in range(len(image_size))]
    if extra_size[0] < 0 or extra_size[1] < 0:
        psf = add_pad(psf, [0, -extra_size[0]//2, -extra_size[1]//2])
    else:
        image = add_pad(image, [0, 0, extra_size[0]//2, extra_size[1]//2])

    img_fft = fft(image)
    otf = fft(psf)
    img_fft = img_fft * otf
    img = torch.abs(ifft(img_fft))
    if not(extra_size[0] < 0 or extra_size[1] < 0):
        img = unpad(img, pad = [0, 0, extra_size[0]//2, extra_size[1]//2])
    return img

def add_pad(x: torch.Tensor, pad: list) -> torch.Tensor:
    r"""

    Add zero padding to a tensor.

    .. note::
        * pad object is a list of the same length as the number of dimensions of the tensor x
        * each element of the pad list is a integer, specifying the amount of padding to add on each side of the corresponding dimension in x.

    
    Args:
        x (torch.Tensor): Tensor to pad
        pad list:  padding to ad

    Returns:
        x (torch.Tensor): Padded tensor
        


    Example:
        >>> x = torch.tensor([[1, 2], [3, 4]])
        >>> add_pad(x, [1, 1])
        tensor([[0, 0, 0, 0],
                [0, 1, 2, 0],
                [0, 3, 4, 0],
                [0, 0, 0, 0]])

    """
    assert len(x.shape) == len(pad), "The tensor and the padding must have the same number of dimensions"

    pad_list = sum([[pa, pa] for pa in pad][::-1], [])
    return torch.nn.functional.pad(x, pad_list, mode='constant', value=0)

def unpad(x: torch.Tensor, pad: list) -> torch.Tensor:
    r"""

    Unpad a tensor.


    .. note::
        * pad is a list of the same length as the number of dimensions of the tensor x
        * each element of the pad list is a integer, specifying the amount of padding to remove on each side of the corresponding dimension in x.

    Args:
        x (torch.Tensor): Tensor to unpad
        pad int:  padding to remove
    Returns:
        x (torch.Tensor): Unpadded tensor


    Example:
        >>> x = torch.tensor([[0, 0, 0, 0],[0, 1, 2, 0],[0, 3, 4, 0],[0, 0, 0, 0]])
        >>> unpad(x, [1, 1])
        tensor([[1, 2],
                [3, 4]])

    """
    assert len(x.shape) == len(pad), "The tensor and the padding must have the same number of dimensions"
    if len(x.shape) ==4:
        return x[(0+pad[0]):(x.shape[0] - pad[0]), (0+pad[1]):(x.shape[1] - pad[1]), (0+pad[2]):(x.shape[2] - pad[2]), (0+pad[3]):(x.shape[3] - pad[3])]
    elif len(x.shape) ==3:
        return x[(0+pad[0]):(x.shape[0] - pad[0]), (0+pad[1]):(x.shape[1] - pad[1]), (0+pad[2]):(x.shape[2] - pad[2])]
    elif len(x.shape) ==2:
        return x[(0+pad[0]):(x.shape[0] - pad[0]), (0+pad[1]):(x.shape[1] - pad[1])]
    else:
        raise ValueError("The tensor must have 2, 3 or 4 dimensions")
    

def signal_conv(image: torch.Tensor, psf: torch.Tensor) -> torch.Tensor:
    r"""
    This function applies the convolution of an image with a Point Spread Function (PSF) in the signal domain.

    .. math::
        g(x, y) = f(x, y) * h(x, y)

    where :math:`f(x, y)` is the input image, :math:`h(x, y)` is the PSF, and :math:`g(x, y)` is the convolved output.


    Args:
        image (torch.Tensor): Image to simulate the sensing (B, L, M, N)
        psf (torch.Tensor): Point Spread Function (1, L, M, N)

    Returns:
        torch.Tensor: Measurement (B, 1, M, N)

    """
    original_size = image.shape[-2:]
    psf = psf.unsqueeze(1)
    C, _, _, N = psf.shape
    image = torch.nn.functional.conv2d(image, torch.flip(psf, [-2, -1]), padding=(N-1, N-1), groups=C)

    new_size = image.shape[-2:]
    image = unpad(image, pad = [0, 0, (new_size[0]-original_size[0])//2, (new_size[1]-original_size[1])//2])
    return image

def convolutional_sensing(image: torch.Tensor, psf: torch.Tensor, domain='fourier') -> torch.Tensor:
    r"""
    Simulate the convolutional sensing model of an optical system, using either Fourier or spatial domain methods.

    The "domain" argument choose to perform the convolution in the Fourier domain with :func:`colibri.optics.functional.fourier_conv` or the spatial domain with :func:`colibri.optics.functional.signal_conv`.

    Args:
        image (torch.Tensor): Image tensor to simulate the sensing (B, L, M, N).
        psf (torch.Tensor): Point Spread Function (PSF) tensor (1, L, M, N).
        domain (str): Domain for convolution operation, 'fourier' or 'signal'.

    Returns:
        torch.Tensor: Convolved image tensor as measurement (B, 1, M, N).

    Raises:
        NotImplementedError: If the specified domain is not supported.

    """
    if domain == 'fourier':
        return fourier_conv(image, psf)
    elif domain == 'signal':
        return signal_conv(image, psf)
    else:
        raise NotImplementedError(f"{domain} domain is not implemented")


def wiener_filter(image: torch.Tensor, psf: torch.Tensor, alpha: float) -> torch.Tensor:
    r"""

    This function applies the Wiener filter to an image.

    .. math::
        \begin{aligned}
            X(x, y) &= \mathcal{F}^{-1}\{Y(u, v) \frac{H^*(u, v)}{|H(u, v)|^2 + \alpha}\}
        \end{aligned}

    where :math:`H(u, v)` is the optical transfer function, :math:`Y(u, v)` is the Fourier transform of the image, :math:`\alpha` is the regularization parameter, and :math:`X(x, y)` is the filtered image.

    Args:
        image (torch.Tensor): Image to apply the Wiener filter (B, L, M, N)
        psf (torch.Tensor): Point Spread Function (1, L, M, N)
        alpha (float): Regularization parameter

    Returns:
        torch.Tensor: Filtered image (B, L, M, N)

    """

    # Fix psf and image size
    psf_size = psf.shape[-2:]
    image_size = image.shape[-2:]
    extra_size = [(psf_size[i]-image_size[i]) for i in range(len(image_size))]
    if extra_size[0] < 0 or extra_size[1] < 0:
        psf = add_pad(psf, [0, -extra_size[0]//2, -extra_size[1]//2])
    else:
        image = add_pad(image, [0, 0, extra_size[0]//2, extra_size[1]//2])


    img_fft = fft(image)
    otf = fft(psf)
    filter = torch.conj(otf) / (torch.abs(otf) ** 2 + alpha)
    img_fft = img_fft * filter
    img = torch.abs(ifft(img_fft))

    if not(extra_size[0] < 0 or extra_size[1] < 0):
        img = unpad(img, pad = [0, 0, extra_size[0]//2, extra_size[1]//2])
    return img


def ideal_panchromatic_sensor(image: torch.Tensor) -> torch.Tensor:
    r"""

    Simulate the response of an ideal panchromatic sensor by averaging the spectral channels.

    .. math::
        I = \frac{1}{L} \sum_{\lambda} I_{\lambda}

    where :math:`I_{\lambda}` is the intensity at each wavelength, and :math:`L` is the number of spectral channels.

    Args:
        image (torch.Tensor): Multispectral image tensor (B, L, M, N).

    Returns:
        torch.Tensor: Simulated sensor output as measurement (B, 1, M, N).

    """
    return torch.sum(image, dim=1, keepdim=True)/image.shape[1]


<<<<<<< HEAD
def coded_phase_imaging_forward(
        field: torch.Tensor, 
        phase_mask: torch.Tensor, 
        distance: float, 
        pixel_size: float, 
        wavelength: list, 
        approximation: str
    ) -> torch.Tensor:
    r"""

    Forward model for phase retrieval using a single distance and wavelength.

    .. math::
        \mathbf{y} = \mathcal{P}_{(z, \lambda)}(\mathbf{x} \odot \learnedOptics) 

    Args:
        image (torch.Tensor): Image tensor to simulate the sensing (B, 1, M, N).
        distance (float): Distance in meters.
        wavelength (float): Wavelength in meters.

    Returns:
        torch.Tensor: Phase retrieval measurement (B, 1, M, N).

    """
    return scalar_diffraction_propagation(field * phase_mask, distance, pixel_size, wavelength, approximation)


def coded_phase_imaging_backward(field: torch.Tensor, phase_mask: torch.Tensor, distance: float, pixel_size: float, wavelength: list, approximation: str):
    r"""

    Backward model for phase retrieval using a single distance and wavelength.

    .. math::
        \mathbf{x} = \mathcal{P}_{(-z, \lambda)}(\mathbf{x}) \odot \bar{\learnedOptics}
        
    Args:
        y (torch.Tensor): Measurement tensor (B, 1, M, N).
        distance (float): Distance in meters.
        wavelength (float): Wavelength in meters.

    Returns:
        torch.Tensor: Reconstructed image tensor (B, 1, M, N).

    """
    return scalar_diffraction_propagation(field, -distance, pixel_size, wavelength, approximation)*torch.conj(phase_mask)
=======


def modulo(x, t=1.0):
    r"""
    Modulo operation.

    .. math::
        \mathbf{x} = \mathbf{x} - t \Big\lfloor \frac{\mathbf{x}}{t} \Big\rfloor

    Args:
        x (torch.Tensor): Input tensor with any shape (dim1, dim2, ..., dimN).
        t (float): Modulo value.

    Returns:
        torch.Tensor: Modulo operation result with the same shape as input (dim1, dim2, ..., dimN).

    """
    return x - t * torch.floor(x / t)
>>>>>>> 7686d745
<|MERGE_RESOLUTION|>--- conflicted
+++ resolved
@@ -824,7 +824,6 @@
     return torch.sum(image, dim=1, keepdim=True)/image.shape[1]
 
 
-<<<<<<< HEAD
 def coded_phase_imaging_forward(
         field: torch.Tensor, 
         phase_mask: torch.Tensor, 
@@ -870,7 +869,6 @@
 
     """
     return scalar_diffraction_propagation(field, -distance, pixel_size, wavelength, approximation)*torch.conj(phase_mask)
-=======
 
 
 def modulo(x, t=1.0):
@@ -889,4 +887,3 @@
 
     """
     return x - t * torch.floor(x / t)
->>>>>>> 7686d745
