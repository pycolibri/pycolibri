--- conflicted
+++ resolved
@@ -172,11 +172,8 @@
     y = torch.bmm(H, x)
     return y
 
-<<<<<<< HEAD
-def backward_spc(y, H, pinv=False):
-=======
-def backward_spc(y: torch.Tensor, H: torch.Tensor) -> torch.Tensor:
->>>>>>> 928737de
+
+def backward_spc(y: torch.Tensor, H: torch.Tensor, pinv=False) -> torch.Tensor:
     r"""
 
     Inverse operation to reconstruct the image from measurements.
