import torch
import numpy as np


def prism_operator(x: torch.Tensor, shift_sign: int = 1) -> torch.Tensor:
    r"""

    Prism operator, shifts linearly the input tensor x in the spectral dimension.

    Args:
        x (torch.Tensor): Input tensor with shape (B, L, M, N)
        shift_sign (int): Integer, it can be 1 or -1, it indicates the direction of the shift
            if 1 the shift is to the right, if -1 the shift is to the left
    Returns:
        torch.Tensor: Output tensor with shape (1, L, M, N+L-1) if shift_sign is 1, or (1, L, M, N-L+1) if shift_sign is -1

    """

    assert shift_sign == 1 or shift_sign == -1, "The shift sign must be 1 or -1"
    _, L, M, N = x.shape  # Extract spectral image shape

    x = torch.unbind(x, dim=1)

    if shift_sign == 1:
        # Shifting produced by the prism 
        x = [torch.nn.functional.pad(x[l], (l, L - l - 1)) for l in range(L)]
    else:
        # Unshifting produced by the prism
        x = [x[l][:, :, l:N - (L - 1) + l] for l in range(L)]

    x = torch.stack(x, dim=1)
    return x


def forward_color_cassi(x: torch.Tensor, ca: torch.Tensor) -> torch.Tensor:
    r"""

    Forward operator of color coded aperture snapshot spectral imager (Color-CASSI)

    For more information refer to: Colored Coded Aperture Design by Concentration of Measure in Compressive Spectral Imaging https://doi.org/10.1109/TIP.2014.2310125

    Args:
        x (torch.Tensor): Spectral image with shape (B, L, M, N)
        ca (torch.Tensor): Coded aperture with shape (1, L, M, N)
    
    Returns: 
        torch.Tensor: Measurement with shape (B, 1, M, N + L - 1)
    """
    y = torch.multiply(x, ca)
    y = prism_operator(y, shift_sign=1)
    return y.sum(dim=1, keepdim=True)


def backward_color_cassi(y: torch.Tensor, ca: torch.Tensor) -> torch.Tensor:
    r"""

    Backward operator of color coded aperture snapshot spectral imager (Color-CASSI)
    
    For more information refer to: Colored Coded Aperture Design by Concentration of Measure in Compressive Spectral Imaging https://doi.org/10.1109/TIP.2014.2310125

    Args:
        y (torch.Tensor): Measurement with shape (B, 1, M, N + L - 1)
        ca (torch.Tensor): Coded aperture with shape (1, L, M, N)
    Returns:
        torch.Tensor: Spectral image with shape (B, L, M, N)
    """
    y = torch.tile(y, [1, ca.shape[1], 1, 1])
    y = prism_operator(y, shift_sign=-1)
    x = torch.multiply(y, ca)
    return x


def forward_dd_cassi(x: torch.Tensor, ca: torch.Tensor) -> torch.Tensor:
    r"""

    Forward operator of dual disperser coded aperture snapshot spectral imager (DD-CASSI)
    
    For more information refer to: Single-shot compressive spectral imaging with a dual-disperser architecture https://doi.org/10.1364/OE.15.014013

    Args:
        x (torch.Tensor): Spectral image with shape (B, L, M, N)
        ca (torch.Tensor): Coded aperture with shape (1, 1, M, N + L - 1)
    Returns:
        torch.Tensor: Measurement with shape (B, 1, M, N)
    """
    _, L, M, N = x.shape  # Extract spectral image shape
    assert ca.shape[-1] == N + L - 1, "The coded aperture must have the same size as a dispersed scene"
    ca = torch.tile(ca, [1, L, 1, 1])
    ca = prism_operator(ca, shift_sign=-1)
    y = torch.multiply(x, ca)
    return y.sum(dim=1, keepdim=True)


def backward_dd_cassi(y: torch.Tensor, ca: torch.Tensor) -> torch.Tensor:
    r"""

    Backward operator of dual disperser coded aperture snapshot spectral imager (DD-CASSI)
    
    For more information refer to: Single-shot compressive spectral imaging with a dual-disperser architecture https://doi.org/10.1364/OE.15.014013

    Args:
        y (torch.Tensor): Measurement with shape (B, 1, M, N)
        ca (torch.Tensor): Coded aperture with shape (1, 1, M, N + L - 1)
    Returns:
        torch.Tensor: Spectral image with shape (1, L, M, N)
    """
    _, _, M, N_hat = ca.shape  # Extract spectral image shape
    L = N_hat - M + 1  # Number of shifts
    y = torch.tile(y, [1, L, 1, 1])
    ca = torch.tile(ca, [1, L, 1, 1])
    ca = prism_operator(ca, shift_sign=-1)
    return torch.multiply(y, ca)


def forward_sd_cassi(x: torch.Tensor, ca: torch.Tensor) -> torch.Tensor:
    r"""
    Forward operator of single disperser coded aperture snapshot spectral imager (SD-CASSI)
    
    For more information refer to: Compressive Coded Aperture Spectral Imaging: An Introduction: https://doi.org/10.1109/MSP.2013.2278763

    Args:
        x (torch.Tensor): Spectral image with shape (B, L, M, N)
        ca (torch.Tensor): Coded aperture with shape (1, 1, M, N)
    Returns:
        torch.Tensor: Measurement with shape (B, 1, M, N + L - 1)
    """
    y1 = torch.multiply(x, ca)  # Multiplication of the scene by the coded aperture
    _, M, N, L = y1.shape  # Extract spectral image shape
    # shift and sum
    y2 = prism_operator(y1, shift_sign=1)
    return y2.sum(dim=1, keepdim=True)


def backward_sd_cassi(y: torch.Tensor, ca: torch.Tensor) -> torch.Tensor:
    r"""

    Backward operator of single disperser coded aperture snapshot spectral imager (SD-CASSI)
    
    For more information refer to: Compressive Coded Aperture Spectral Imaging: An Introduction: https://doi.org/10.1109/MSP.2013.2278763

    Args:
        y (torch.Tensor): Measurement with shape (B, 1, M, N + L - 1)
        ca (torch.Tensor): Coded aperture with shape (1, 1, M, N)
    Returns:
        torch.Tensor: Spectral image with shape (B, L, M, N)
    """
    _, _, M, N = y.shape  # Extract spectral image shape
    L = N - M + 1  # Number of shifts
    y = torch.tile(y, [1, L, 1, 1])
    y = prism_operator(y, shift_sign=-1)
    return torch.multiply(y, ca)


def forward_tensor_cassi(x, ca):
    """
    Forward operator of coded aperture snapshot spectral imager (CASSI), more information refer to: Fast matrix inversion in compressive spectral imaging based on a tensorial representation: https://doi.org/10.1117/1.JEI.33.1.013034
    Args:
        x (torch.Tensor): Spectral image with shape (1, L, M, N)
        ca (torch.Tensor): Coded aperture with shape (1, M, N)
    Returns:
        torch.Tensor: Measurement with shape (1, 1, M, N + L - 1)
    """
    [b, L, M, N] = x.shape
    S = ca.shape[0]
    y = torch.zeros(b, S, M, N + L - 1).to(x.device)

    y_noshift = x[:, :, None] * ca
    for k in range(L):
        y[..., k:N + k] += + y_noshift[:, k]

    return y

def backward_tensor_cassi(y, ca):
    """
    Backward operator of coded aperture snapshot spectral imager (CASSI), more information refer to: Fast matrix inversion in compressive spectral imaging based on a tensorial representation: https://doi.org/10.1117/1.JEI.33.1.013034
    Args:
        y (torch.Tensor): Measurement with shape (1, 1, M, N + L - 1)
        ca (torch.Tensor): Coded aperture with shape (1, M, N)
    Returns:
        torch.Tensor: Spectral image with shape (1, L, M, N)
    """
    [_, M, N] = ca.shape
    L = y.shape[-1] - N + 1

    y1 = torch.zeros(y.shape[0], L, M, N).to(y.device)
    for k in range(L):
        y1[:, k] += torch.sum(y[..., k:N + k] * ca, dim=1)

    return y1


def forward_spc(x: torch.Tensor, H: torch.Tensor) -> torch.Tensor:
    r"""

    Forward propagation through the Single Pixel Camera (SPC) model.

    For more information refer to: Optimized Sensing Matrix for Single Pixel Multi-Resolution Compressive Spectral Imaging 10.1109/TIP.2020.2971150

    Args:
        x (torch.Tensor): Input image tensor of size (B, L, M, N).
        H (torch.Tensor): Measurement matrix of size (S, M*N).

    Returns:
        torch.Tensor: Output measurement tensor of size (B, S, L).
    """
    B, L, M, N = x.size()
    x = x.contiguous().view(B, L, M * N)
    x = x.permute(0, 2, 1)

    # measurement
    H = H.unsqueeze(0).repeat(B, 1, 1)
    y = torch.bmm(H, x)
    return y


def backward_spc(y: torch.Tensor, H: torch.Tensor, pinv=False) -> torch.Tensor:
    r"""

    Inverse operation to reconstruct the image from measurements.

    For more information refer to: Optimized Sensing Matrix for Single Pixel Multi-Resolution Compressive Spectral Imaging  10.1109/TIP.2020.2971150

    Args:
        y (torch.Tensor): Measurement tensor of size (B, S, L).
        H (torch.Tensor): Measurement matrix of size (S, M*N).
        pinv (bool): Boolean, if True the pseudo-inverse of H is used, otherwise the transpose of H is used, defaults to False.
    Returns:
        torch.Tensor: Reconstructed image tensor of size (B, L, M, N).
    """

    Hinv = torch.pinverse(H) if pinv else torch.transpose(H, 0, 1)
    Hinv = Hinv.unsqueeze(0).repeat(y.shape[0], 1, 1)

    x = torch.bmm(Hinv, y)
    x = x.permute(0, 2, 1)
    b, c, hw = x.size()
    h = int(np.sqrt(hw))
    x = x.reshape(b, c, h, h)
    return x


### Wave optics

def get_spatial_coords(M: int, N: int, pixel_size: float, device=torch.device('cpu'), type='cartesian') -> tuple:
    r"""
    
    Generate the spatial coordinates for wave optics simulations in a specific coordinate system.
    
    .. note::
        * if type is 'cartesian', we generate :math:`(x, y)` coordinates in the Cartesian coordinate system, where
            * :math:`x \in \bigg[-\frac{\Delta\cdot N}{2}, \frac{\Delta\cdot N}{2} \bigg]`
            * :math:`y \in \bigg[-\frac{\Delta\cdot M}{2}, \frac{\Delta\cdot M}{2} \bigg]`
        * if type is 'polar', we generate :math:`(r, \theta)` coordinates in the Polar coordinate system, where
            * :math:`r \in \Bigg[0, \sqrt{\bigg(\frac{\Delta\cdot N}{2}\bigg)^2 + \bigg(\frac{\Delta\cdot M}{2}\bigg)^2} \Bigg]`
            * :math:`\theta \in [-\pi, \pi]`
        
        with :math:`\Delta` being the pixel size, :math:`M` the number of pixels in the y axis, and :math:`N` the number of pixels in the x axis.

    Args:
        M (int): number of pixels in the y axis.
        N (int): number of pixels in the x axis.
        pixel_size (float): Pixel size in meters.
        device (torch.device): Device, for more see torch.device().
        type (str): Type of coordinate system to generate ('cartesian' or 'polar').
    
    Returns:
        tuple[torch.Tensor, torch.Tensor]: A tuple of tensors representing the X and Y coordinates
                                            if 'cartesian', or radius (r) and angle (theta) if 'polar'.


    """

    x = (torch.linspace(-pixel_size * N / 2, pixel_size * N / 2, N)).to(device=device)
    y = (torch.linspace(-pixel_size * M / 2, pixel_size * M / 2, M)).to(device=device)
    x, y = torch.meshgrid(y, x, indexing='ij')
    if type == "polar":
        r = torch.sqrt(x ** 2 + y ** 2)
        theta = torch.atan2(y, x)
        return r, theta
    else:
        return x, y


def wave_number(wavelength: torch.Tensor):
    r"""
    Wavenumber 
    
    .. math::
        k = \frac{2 \pi}{\lambda}
    
    where :math:`\lambda` is the wavelength in meters.

    Args:
        wavelength (torch.Tensor): Wavelength in meters.
    Returns:
        torch.Tensor: Wavenumber.
    """
    return 2 * torch.pi / wavelength


def transfer_function_fresnel(M: int,
                              N: int,
                              pixel_size: float,
                              wavelengths: torch.Tensor,
                              distance: float,
                              device=torch.device('cpu')) -> torch.Tensor:
    r"""

    The transfer function for the Fresnel propagation can be written as follows:

    .. math::
        H(f_x, f_y, \lambda) = e^{j k s \left(1 - \frac{\lambda^2}{2} (f_x^2 + f_y^2)\right)}

    where :math:`f_x` and :math:`f_y` are the spatial frequencies, :math:`\lambda` is the wavelength, :math:`s` is the distance of propagation and :math:`k` is the wavenumber.


    Args:
        M (int): Resolution at Y axis in pixels.
        N (int): Resolution at N axis in pixels.
        pixel_size (float): Pixel pixel_size in meters.
        wavelengths (torch.Tensor): Wavelengths in meters.
        distance (float): Distance in meters.
        device (torch.device): Device, for more see torch.device().
    Returns:
        torch.Tensor: Complex kernel in Fourier domain with shape (len(wavelengths), M, N).
    """
    fr, _ = get_spatial_coords(M, N, 1 / (N * pixel_size), device=device, type='polar')
    fr = fr.unsqueeze(0)
    H = torch.exp(1j * wave_number(wavelengths) * distance * (1 - ((fr ** 2) * (wavelengths ** 2) / 2)))
    return H


def transfer_function_angular_spectrum(M: int, N: int, pixel_size: float, wavelengths: torch.Tensor, distance: float,
                                       device: torch.device = torch.device('cpu')) -> torch.Tensor:
    r"""

    The transfer function for the angular spectrum propagation can be written as follows:

    .. math::
        H(f_x, f_y, \lambda) = e^{\frac{j s 2 \pi}{\lambda} \sqrt{1 - \lambda^2 (f_x^2 + f_y^2)}}

    where :math:`f_x` and :math:`f_y` are the spatial frequencies, :math:`\lambda` is the wavelength, :math:`s` is the distance of propagation and :math:`k` is the wavenumber.

    Args:
        M (int): Resolution at Y axis in pixels.
        N (int): Resolution at X axis in pixels.
        pixel_size (float): Pixel pixel_size in meters.
        wavelengths (torch.Tensor): Wavelengths in meters.
        distance (float): Distance in meters.
        device (torch.device): Device, for more see torch.device().
        type (str): Type of coordinates, can be "cartesian" or "polar".
    Returns:
        torch.Tensor: Complex kernel in Fourier domain with shape (len(wavelengths), M, N).
    """

    fr, _ = get_spatial_coords(M, N, 1 / (N * pixel_size), device=device, type='polar')
    fr = fr.unsqueeze(0)
    H = torch.exp(1j * wave_number(wavelengths) * distance * (1 - ((fr ** 2) * wavelengths ** 2)) ** 0.5)

    return H


def fraunhofer_propagation(field: torch.Tensor, M: int, N: int, pixel_size: float, wavelengths: torch.Tensor,
                           distance: float, device: torch.device = torch.device('cpu')) -> torch.Tensor:
    r"""
    The Fraunhofer approximation of :math:`U_0(x',y')` is its Fourier transform, :math:`\mathcal{F}\{U_0\}` with an additional phase factor that depends on the distance of propagation, :math:`z`. The Fraunhofer approximation is given by the following equation:

    .. math::
        U(x,y,z) \approx \frac{e^{jkz}e^{\frac{jk\left(x^2+y^2\right)}{2z}}}{j\lambda z} \mathcal{F}\left\{U_0(x,y)\right\}\left(\frac{x}{\lambda z}, \frac{y}{\lambda z}\right)

    where :math:`U(x,y,z)` is the field at distance :math:`z` from the source, :math:`U_0(x,y)` is the field at the source, :math:`\mathcal{F}` is the Fourier transform operator, :math:`k` is the wavenumber, :math:`\lambda` is the wavelength, :math:`\frac{x}{\lambda z}` and  :math:`\frac{y}{\lambda z}` are the spatial frequencies, and :math:`z` is the distance of propagation.

    Args:
        field (torch.Tensor): Input field.
        M (int): Resolution at Y axis in pixels.
        N (int): Resolution at X axis in pixels.
        pixel_size (float): Pixel pixel_size in meters.
        wavelengths (torch.Tensor): Wavelengths in meters.
        distance (float): Distance in meters.
        device (torch.device): Device, for more see torch.device().

    Returns:
        torch.Tensor: Propagated field. 
    """
    r, _ = get_spatial_coords(M, N, pixel_size, device=device, type='polar')
    r = r.unsqueeze(0)
    c = torch.exp(1j * wave_number(wavelengths) * distance) / (1j * wavelengths * distance) * torch.exp(
        1j * wave_number(wavelengths) / (2 * distance) * (r ** 2))
    c = c.to(device=device)
    result = fft(field) * c * pixel_size ** 2

    return result


def fraunhofer_inverse_propagation(field: torch.Tensor, pixel_size: float, wavelengths: torch.Tensor, distance: float,
                                   device: torch.device = torch.device('cpu')) -> torch.Tensor:
    r"""
    The inverse Fraunhofer approximation (to reconstruct the field at the source from the field at the sensor) is given by the following equation:

    .. math::
        U_0(x,y) \approx \frac{1}{j\lambda z} e^{j k z} e^{\frac{j k (x^2 + y^2)}{2z}} \mathcal{F}^{-1}\left\{ U(x,y) \right\}

    where :math:`U_0(x,y)` is the field at the source, :math:`U(x,y)` is the field at the sensor, :math:`\mathcal{F}^{-1}` is the inverse Fourier transform operator,  :math:`k` is the wavenumber, :math:`\lambda` is the wavelength, and :math:`z` is the distance of propagation.   

    Args:
        field (torch.Tensor): Field at the sensor.
        pixel_size (float): Pixel pixel_size in meters.
        wavelengths (torch.Tensor): Wavelengths in meters.
        distance (float): Distance in meters.
        device (torch.device): Device, for more see torch.device().
    
    Returns:
        torch.Tensor: Reconstructed field.
    
    """
    _, M, N = field.shape
    r, _ = get_spatial_coords(M, N, pixel_size, device=device, type='polar')
    r = r.unsqueeze(0)
    c = torch.exp(1j * wave_number(wavelengths) * distance) / (1j * wavelengths * distance) * torch.exp(
        1j * wave_number(wavelengths) / (2 * distance) * r ** 2)
    c = c.to(device=device)
    result = ifft(field / pixel_size ** 2 / c)

    return result


def fft(field: torch.Tensor, axis=(-2, -1)) -> torch.Tensor:
    r"""

    Fast Fourier Transform of an optical field

    Args:
        field (torch.Tensor): Input field.
        axis (tuple): Tuple with the axes to perform the fft.

    Returns:
        torch.Tensor: Fourier transform of the input field.

    """
    field = torch.fft.fftshift(field, dim=axis)
    field = torch.fft.fft2(field, dim=axis)
    field = torch.fft.fftshift(field, dim=axis)

    return field


def ifft(field: torch.Tensor, axis=(-2, -1)) -> torch.Tensor:
    r"""
    
    Inverse Fast Fourier Transform of an optical field

    Args:
        field (torch.Tensor): Input field.
        axis (tuple): Tuple with the axes to perform the ifft.
    Returns:
        torch.Tensor: Inverse Fourier transform of the input field.
    """

    field = torch.fft.ifftshift(field, dim=axis)
    field = torch.fft.ifft2(field, dim=axis)
    field = torch.fft.ifftshift(field, dim=axis)
    return field


def scalar_diffraction_propagation(field: torch.Tensor, distance: float, pixel_size: float, wavelength: list,
                                   approximation: str) -> torch.Tensor:
    r"""
    Compute the optical field propagation using a scalar diffraction theory model which is given by the specific approximation selected.
    
    
    .. note::
        * if 'approximation' is 'fresnel', the transfer function is calculated using :func:`colibri.optics.functional.transfer_function_fresnel`.
        * if 'approximation' is 'angular_spectrum', the transfer function is calculated using :func:`colibri.optics.functional.transfer_function_angular_spectrum`.
        * if 'approximation' is 'fraunhofer', the transfer function is calculated using :func:`colibri.optics.functional.fraunhofer_propagation`.
        * if 'approximation' is 'fraunhofer_inverse', the transfer function is calculated using :func:`colibri.optics.functional.fraunhofer_inverse_propagation`.

    Args:
        field (torch.Tensor): Input optical field of shape (C, M, N).
        distance (float): Propagation distance in meters.
        pixel_size (float): Pixel size in meters.
        wavelength (list): List of wavelengths in meters.
        approximation (str): Approximation (or diffraction model type) to use, can be "fresnel", "angular_spectrum" or "fraunhofer".
    Returns:
        torch.Tensor: The propagated optical field according to the selected approximation of shape (C, M, N).
    """

    _, M, N = field.shape

    if approximation == "fresnel":

        H = transfer_function_fresnel(M,
                                      N,
                                      pixel_size,
                                      wavelength,
                                      distance,
                                      field.device)
    elif approximation == "angular_spectrum":
        H = transfer_function_angular_spectrum(M,
                                               N,
                                               pixel_size,
                                               wavelength,
                                               distance,
                                               field.device)

    elif approximation == "fraunhofer":
        return fraunhofer_propagation(field,
                                      M,
                                      N,
                                      pixel_size,
                                      wavelength,
                                      distance,
                                      field.device)

    elif approximation == "fraunhofer_inverse":
        return fraunhofer_inverse_propagation(field,
                                              pixel_size,
                                              wavelength,
                                              distance,
                                              field.device)
    else:
        raise NotImplementedError(f"{approximation} approximation is implemented")

    U1 = fft(field)
    U2 = U1 * H
    result = ifft(U2)
    return result


def circular_aperture(M: int, N: int, radius: float, pixel_size: float) -> torch.Tensor:
    r'''
    Create a circular aperture mask of a given radius and pixel_size of size (M, N).

    .. math::
        A(x, y) = \begin{cases} 
            1 & \text{if } \pm \sqrt{(x^2 + y^2)} \leq \text{radius} \\
            0 & \text{otherwise}
        \end{cases}
        
    where: :math:`(x, y)` are the coordinates of each pixel, normalized by the pixel size, :math:`\text{radius}` is the radius of the aperture
    
    Args:
        M (int): Resolution at Y axis in pixels.
        N (int): Resolution at X axis in pixels.
        radius (float): Radius of the circular aperture in meters.
        pixel_size (float): Pixel size in meters.
    
    Returns:
        torch.Tensor: A binary mask with 1's inside the radius and 0's outside.
    '''
    r, _ = get_spatial_coords(M, N, pixel_size, type='polar')
    return r <= radius


def height2phase(height_map: torch.Tensor, wavelengths: torch.Tensor, refractive_index: callable) -> torch.Tensor:
    r"""

    Convert height map to phase modulation.

    .. math::

        \Phi(x,y,\lambda) = k(\lambda) \Delta n(\lambda) h(x, y)
    
    where :math:`\Phi` is the phase modulation,  :math:`h(x, y)` is the height map of the optical element, :math:`k(\lambda)` is the wavenumber for \lambda wavelength and :math:`\Delta n(\lambda)` is the change of refractive index between propagation medium and material of the optical element .

    Args:
        height_map (torch.Tensor): Height map.
        wavelengths (torch.Tensor): Wavelengths in meters.
        refractive_index (function): Function to calculate the refractive index.
    Returns:
        torch.Tensor: Phase.    
    """
    k0 = wave_number(wavelengths)
    phase_doe = refractive_index(wavelengths) * k0 * height_map
    return phase_doe


def psf_single_doe_spectral(height_map: torch.Tensor, aperture: torch.Tensor, refractive_index: callable,
                            wavelengths: torch.Tensor, source_distance: float,
                            sensor_distance: float, pixel_size: float, approximation: str = "fresnel") -> torch.Tensor:
    r"""
    Calculate the point spread function (PSF) of an optical system comprising a diffractive optical element (DOE) for spectral imaging. The PSF is calculated as follows:
    
    .. math::
        \mathbf{H}(\learnedOptics)  = |\mathcal{P_2}(z_2, \lambda) \left( \mathcal{P_1}(z_1,  \lambda)(\delta) * \learnedOptics \right)|^2
    
    where :math:`\mathcal{P_1}` is an operator that describes the propagation of light from the source to the DOE at a distance :math:`z_1`, :math:`\mathcal{P_2}` is an operator that describes the propagation of light from the DOE to the sensor at a distance :math:`z_2`, and :math:`\learnedOptics` is the DOE. 
    
    The operator :math:`\mathcal{P_2}` depends on the given approximation:

        - Fresnel :func:`colibri.optics.functional.transfer_function_fresnel`
        - Angular Spectrum :func:`colibri.optics.functional.transfer_function_angular_spectrum`
        - Fraunhofer :func:`colibri.optics.functional.fraunhofer_propagation`.
        
    
    Args:
        height_map (torch.Tensor): Height map of the DOE.
        aperture (torch.Tensor): Aperture mask.
        refractive_index (callable): Function to calculate the refractive index.
        wavelengths (torch.Tensor): Wavelengths in meters.
        source_distance (float): Distance from the source to the DOE in meters.
        sensor_distance (float): Distance from the DOE to the sensor in meters.
        pixel_size (float): Pixel size in meters.
        approximation (str): Type of propagation model ('fresnel', 'angular_spectrum', 'fraunhofer').

    Returns:
        torch.Tensor: PSF of the optical system, normalized to unit energy.
    """

    height_map = height_map * aperture
    M, N = height_map.shape
    wavelengths = wavelengths.unsqueeze(1).unsqueeze(2)
    k0 = wave_number(wavelengths)
    doe = height2phase(height_map=torch.unsqueeze(height_map, 0), wavelengths=wavelengths,
                       refractive_index=refractive_index)
    doe = torch.exp(1j * doe * aperture) * aperture
    optical_field = torch.ones_like(doe)
    if not (np.isinf(source_distance) or np.isnan(source_distance)):
        r, _ = get_spatial_coords(M, N, pixel_size, device=doe.device, type='polar')
        spherical_phase = (k0 / (2 * source_distance)) * (torch.unsqueeze(r, 0) ** 2)
        optical_field = torch.exp(1j * spherical_phase) * (1 / (1j * wavelengths * source_distance))

    optical_field = optical_field * doe
    optical_field_in_sensor = scalar_diffraction_propagation(field=optical_field,
                                                             distance=sensor_distance,
                                                             pixel_size=pixel_size,
                                                             wavelength=wavelengths,
                                                             approximation=approximation)
    psf = torch.abs(optical_field_in_sensor) ** 2
    psf = psf / torch.sum(psf, dim=(-2, -1), keepdim=True)
    return psf


def gaussian_noise(y: torch.Tensor, snr: float) -> torch.Tensor:
    r"""
    Add Gaussian noise to an image based on a specified signal-to-noise ratio (SNR).

    .. math::
        \mathbf{\tilde{y}} = \mathbf{y} + n

    where :math:`n` is a Gaussian noise with zero mean and variance :math:`\sigma^2` such that is derived from the SNR and the power of :math:`\mathbf{y}`.

    Args:
        y (torch.Tensor): Original image tensor with shape (B, L, M, N).
        snr (float): Desired signal-to-noise ratio in decibels (dB).

    Returns:
        torch.Tensor: Noisy image tensor with the same shape as input.
    """
    noise = torch.zeros_like(y)
    sigma_per_channel = torch.sum(torch.pow(y, 2), dim=(2, 3), keepdim=True) / (
                torch.numel(y[0, 0, ...]) * 10 ** (snr / 10))
    noise = torch.randn_like(y) * torch.sqrt(sigma_per_channel)
    return y + noise


def fourier_conv(image: torch.Tensor, psf: torch.Tensor) -> torch.Tensor:
    r"""
    Apply Fourier convolution theorem to simulate the effect of a linear system characterized by a point spread function (PSF).

    .. math::
        g = \mathcal{F}^{-1}(\mathcal{F}(f) * \mathcal{F}(h))

    where :math:`f` is the input image, :math:`h` is the PSF, :math:`g` is the convolved output, :math:`\mathcal{F}` and :math:`\mathcal{F}^{-1}` denote the Fourier and inverse Fourier transforms.

    Args:
        image (torch.Tensor): Image to simulate the sensing (B, L, M, N)
        psf (torch.Tensor): Point Spread Function (1, L, M, N)
    Returns:
        torch.Tensor: Measurement (B, 1, M, N)

    """
    # Fix psf and image size
    psf_size = psf.shape[-2:]
    image_size = image.shape[-2:]
    extra_size = [(psf_size[i] - image_size[i]) for i in range(len(image_size))]
    if extra_size[0] < 0 or extra_size[1] < 0:
        psf = add_pad(psf, [0, -extra_size[0] // 2, -extra_size[1] // 2])
    else:
        image = add_pad(image, [0, 0, extra_size[0] // 2, extra_size[1] // 2])

    img_fft = fft(image)
    otf = fft(psf)
    img_fft = img_fft * otf
    img = torch.abs(ifft(img_fft))
    if not (extra_size[0] < 0 or extra_size[1] < 0):
        img = unpad(img, pad=[0, 0, extra_size[0] // 2, extra_size[1] // 2])
    return img


def add_pad(x: torch.Tensor, pad: list) -> torch.Tensor:
    r"""

    Add zero padding to a tensor.

    .. note::
        * pad object is a list of the same length as the number of dimensions of the tensor x
        * each element of the pad list is a integer, specifying the amount of padding to add on each side of the corresponding dimension in x.

    
    Args:
        x (torch.Tensor): Tensor to pad
        pad list:  padding to ad

    Returns:
        x (torch.Tensor): Padded tensor
        


    Example:
        >>> x = torch.tensor([[1, 2], [3, 4]])
        >>> add_pad(x, [1, 1])
        tensor([[0, 0, 0, 0],
                [0, 1, 2, 0],
                [0, 3, 4, 0],
                [0, 0, 0, 0]])

    """
    assert len(x.shape) == len(pad), "The tensor and the padding must have the same number of dimensions"

    pad_list = sum([[pa, pa] for pa in pad][::-1], [])
    return torch.nn.functional.pad(x, pad_list, mode='constant', value=0)


def unpad(x: torch.Tensor, pad: list) -> torch.Tensor:
    r"""

    Unpad a tensor.


    .. note::
        * pad is a list of the same length as the number of dimensions of the tensor x
        * each element of the pad list is a integer, specifying the amount of padding to remove on each side of the corresponding dimension in x.

    Args:
        x (torch.Tensor): Tensor to unpad
        pad int:  padding to remove
    Returns:
        x (torch.Tensor): Unpadded tensor


    Example:
        >>> x = torch.tensor([[0, 0, 0, 0],[0, 1, 2, 0],[0, 3, 4, 0],[0, 0, 0, 0]])
        >>> unpad(x, [1, 1])
        tensor([[1, 2],
                [3, 4]])

    """
    assert len(x.shape) == len(pad), "The tensor and the padding must have the same number of dimensions"
    if len(x.shape) == 4:
        return x[(0 + pad[0]):(x.shape[0] - pad[0]), (0 + pad[1]):(x.shape[1] - pad[1]),
               (0 + pad[2]):(x.shape[2] - pad[2]), (0 + pad[3]):(x.shape[3] - pad[3])]
    elif len(x.shape) == 3:
        return x[(0 + pad[0]):(x.shape[0] - pad[0]), (0 + pad[1]):(x.shape[1] - pad[1]),
               (0 + pad[2]):(x.shape[2] - pad[2])]
    elif len(x.shape) == 2:
        return x[(0 + pad[0]):(x.shape[0] - pad[0]), (0 + pad[1]):(x.shape[1] - pad[1])]
    else:
        raise ValueError("The tensor must have 2, 3 or 4 dimensions")


def signal_conv(image: torch.Tensor, psf: torch.Tensor) -> torch.Tensor:
    r"""
    This function applies the convolution of an image with a Point Spread Function (PSF) in the signal domain.

    .. math::
        g(x, y) = f(x, y) * h(x, y)

    where :math:`f(x, y)` is the input image, :math:`h(x, y)` is the PSF, and :math:`g(x, y)` is the convolved output.


    Args:
        image (torch.Tensor): Image to simulate the sensing (B, L, M, N)
        psf (torch.Tensor): Point Spread Function (1, L, M, N)

    Returns:
        torch.Tensor: Measurement (B, 1, M, N)

    """
    original_size = image.shape[-2:]
    psf = psf.unsqueeze(1)
    C, _, _, N = psf.shape
    image = torch.nn.functional.conv2d(image, torch.flip(psf, [-2, -1]), padding=(N - 1, N - 1), groups=C)

    new_size = image.shape[-2:]
    image = unpad(image, pad=[0, 0, (new_size[0] - original_size[0]) // 2, (new_size[1] - original_size[1]) // 2])
    return image


def convolutional_sensing(image: torch.Tensor, psf: torch.Tensor, domain='fourier') -> torch.Tensor:
    r"""
    Simulate the convolutional sensing model of an optical system, using either Fourier or spatial domain methods.

    The "domain" argument choose to perform the convolution in the Fourier domain with :func:`colibri.optics.functional.fourier_conv` or the spatial domain with :func:`colibri.optics.functional.signal_conv`.

    Args:
        image (torch.Tensor): Image tensor to simulate the sensing (B, L, M, N).
        psf (torch.Tensor): Point Spread Function (PSF) tensor (1, L, M, N).
        domain (str): Domain for convolution operation, 'fourier' or 'signal'.

    Returns:
        torch.Tensor: Convolved image tensor as measurement (B, 1, M, N).

    Raises:
        NotImplementedError: If the specified domain is not supported.

    """
    if domain == 'fourier':
        return fourier_conv(image, psf)
    elif domain == 'signal':
        return signal_conv(image, psf)
    else:
        raise NotImplementedError(f"{domain} domain is not implemented")


def wiener_filter(image: torch.Tensor, psf: torch.Tensor, alpha: float) -> torch.Tensor:
    r"""

    This function applies the Wiener filter to an image.

    .. math::
        \begin{aligned}
            X(x, y) &= \mathcal{F}^{-1}\{Y(u, v) \frac{H^*(u, v)}{|H(u, v)|^2 + \alpha}\}
        \end{aligned}

    where :math:`H(u, v)` is the optical transfer function, :math:`Y(u, v)` is the Fourier transform of the image, :math:`\alpha` is the regularization parameter, and :math:`X(x, y)` is the filtered image.

    Args:
        image (torch.Tensor): Image to apply the Wiener filter (B, L, M, N)
        psf (torch.Tensor): Point Spread Function (1, L, M, N)
        alpha (float): Regularization parameter

    Returns:
        torch.Tensor: Filtered image (B, L, M, N)

    """

    # Fix psf and image size
    psf_size = psf.shape[-2:]
    image_size = image.shape[-2:]
    extra_size = [(psf_size[i] - image_size[i]) for i in range(len(image_size))]
    if extra_size[0] < 0 or extra_size[1] < 0:
        psf = add_pad(psf, [0, -extra_size[0] // 2, -extra_size[1] // 2])
    else:
        image = add_pad(image, [0, 0, extra_size[0] // 2, extra_size[1] // 2])

    img_fft = fft(image)
    otf = fft(psf)
    filter = torch.conj(otf) / (torch.abs(otf) ** 2 + alpha)
    img_fft = img_fft * filter
    img = torch.abs(ifft(img_fft))

    if not (extra_size[0] < 0 or extra_size[1] < 0):
        img = unpad(img, pad=[0, 0, extra_size[0] // 2, extra_size[1] // 2])
    return img


def ideal_panchromatic_sensor(image: torch.Tensor) -> torch.Tensor:
    r"""

    Simulate the response of an ideal panchromatic sensor by averaging the spectral channels.

    .. math::
        I = \frac{1}{L} \sum_{\lambda} I_{\lambda}

    where :math:`I_{\lambda}` is the intensity at each wavelength, and :math:`L` is the number of spectral channels.

    Args:
        image (torch.Tensor): Multispectral image tensor (B, L, M, N).

    Returns:
        torch.Tensor: Simulated sensor output as measurement (B, 1, M, N).

    """
<<<<<<< HEAD
    return torch.sum(image, dim=1, keepdim=True) / image.shape[1]
=======
    return torch.sum(image, dim=1, keepdim=True)/image.shape[1]




def modulo(x, t=1.0):
    r"""
    Modulo operation.

    .. math::
        \mathbf{x} = \mathbf{x} - t \Big\lfloor \frac{\mathbf{x}}{t} \Big\rfloor

    Args:
        x (torch.Tensor): Input tensor with any shape (dim1, dim2, ..., dimN).
        t (float): Modulo value.

    Returns:
        torch.Tensor: Modulo operation result with the same shape as input (dim1, dim2, ..., dimN).

    """
    return x - t * torch.floor(x / t)
>>>>>>> 21d314e5
<|MERGE_RESOLUTION|>--- conflicted
+++ resolved
@@ -871,9 +871,6 @@
         torch.Tensor: Simulated sensor output as measurement (B, 1, M, N).
 
     """
-<<<<<<< HEAD
-    return torch.sum(image, dim=1, keepdim=True) / image.shape[1]
-=======
     return torch.sum(image, dim=1, keepdim=True)/image.shape[1]
 
 
@@ -894,5 +891,4 @@
         torch.Tensor: Modulo operation result with the same shape as input (dim1, dim2, ..., dimN).
 
     """
-    return x - t * torch.floor(x / t)
->>>>>>> 21d314e5
+    return x - t * torch.floor(x / t)