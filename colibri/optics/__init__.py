--- conflicted
+++ resolved
@@ -2,8 +2,5 @@
 from .doe import SingleDOESpectral
 from .utils import BaseOpticsLayer
 from .spc import SPC
-<<<<<<< HEAD
 from .phase_imaging import CodedPhaseImaging
-=======
-from .modulo import Modulo
->>>>>>> 7686d745
+from .modulo import Modulo