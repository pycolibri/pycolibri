import pytest
from .utils import include_colibri
include_colibri()


import torch
import numpy as np
from colibri.optics.cassi import SD_CASSI, DD_CASSI, C_CASSI
from colibri.optics.spc import SPC
from colibri.optics.doe import SingleDOESpectral
from colibri.optics.modulo import Modulo
from colibri.optics.sota_does import conventional_lens, nbk7_refractive_index
from colibri.optics.phase_imaging import CodedPhaseImaging

@pytest.fixture
def imsize():
    b = 8
    h = 32
    w = 32
    c = 31
    return b, c, h, w

def cassi_config(imsize, mode):
    b, c, h, w = imsize

    if mode == "sd_cassi":
        out = (b, 1, h, w + c - 1)
    elif mode == "dd":
        out = (b, 1, h, w)
    elif mode == "color":
        out = (b, 1, h, w + c - 1)
    
    return out

mode_list = ["sd_cassi", "dd", "color"]

@pytest.mark.parametrize("mode", mode_list)
def test_cassi(mode, imsize):
    cube = torch.randn(imsize)
    out_shape = cassi_config(imsize, mode)

    if mode == "sd_cassi":
        cassi = SD_CASSI(imsize[1:])
    elif mode == "dd":
        cassi = DD_CASSI(imsize[1:])
    elif mode == "color":
        cassi = C_CASSI(imsize[1:])

    cube = cube.float()
    measurement = cassi(cube, type_calculation="forward")
    backward = cassi(measurement, type_calculation="backward")
    forward_backward = cassi(cube, type_calculation="forward_backward")
    assert measurement.shape == out_shape
    assert backward.shape == cube.shape
    assert forward_backward.shape == cube.shape


@pytest.fixture
def spc_config():
    img_size = [128, 32, 32]
    n_measurements = 256
    return img_size, n_measurements

def test_spc_forward(spc_config):
    img_size, n_measurements = spc_config
    spc = SPC(img_size, n_measurements)

    b, c, h, w = 1, *img_size
    x = torch.randn(b, c, h, w)

    y_forward = spc(x, type_calculation="forward")
    expected_shape = (b, n_measurements, c) 
    assert y_forward.shape == expected_shape, "Forward output shape is incorrect"



@pytest.fixture
def doe_config():
    doe_size=(100, 100)
    img_size=(32, 3, 100, 100)
    convolution_domain = "fourier" 
    type_wave_propagation = "angular_spectrum" 
    wavelengths=torch.Tensor([450, 550, 650])*1e-9
    radius_doe =  0.5e-3
    focal = 50e-3
    height_map, aperture = conventional_lens(M=doe_size[0], N=doe_size[1], focal=focal, radius=radius_doe)
    source_distance = 1
    sensor_distance= 1/(1/(focal) - 1/(source_distance))
    pixel_size = (2*radius_doe)/np.min(doe_size)
    refractive_index = nbk7_refractive_index
    return doe_size, img_size, convolution_domain, type_wave_propagation, wavelengths, height_map, aperture, source_distance, sensor_distance, pixel_size, refractive_index


def test_doe_forward(doe_config):
    doe_size, img_size, convolution_domain, type_wave_propagation, wavelengths, height_map, aperture, source_distance, sensor_distance, pixel_size, refractive_index = doe_config
    images = torch.randn(img_size)

    acquisition_model = SingleDOESpectral(input_shape = img_size[1:], 
                            height_map = height_map, 
                            aperture = aperture, 
                            wavelengths = wavelengths, 
                            source_distance = source_distance, 
                            sensor_distance = sensor_distance, 
                            sensor_spectral_sensitivity = lambda x: x,
                            pixel_size = pixel_size,
                            doe_refractive_index = refractive_index,
                            approximation = type_wave_propagation,
                            domain = convolution_domain,
                            trainable = False)

    psf = acquisition_model.get_psf()
    output = acquisition_model(images)
    deconvolution = acquisition_model(output, type_calculation="backward")

    expected_shape = (len(wavelengths), *doe_size)
    assert psf.shape == expected_shape, "PSF shape is incorrect"
    assert output.shape == img_size, "Output shape is incorrect"
    assert deconvolution.shape == img_size, "Deconvolution shape is incorrect"


@pytest.fixture
<<<<<<< HEAD
def coded_phase_imaging_config():
    phase_mask_size=(100, 100)
    img_size=(32, 100, 100)
    type_wave_propagation = "fresnel" 
    wavelengths = 550*1e-9
    pixel_size = 100e-6
    distance = 50e-3
    return phase_mask_size, img_size, type_wave_propagation, wavelengths, pixel_size, distance



def test_coded_phase_imaging(coded_phase_imaging_config):
    phase_mask_size, img_size, type_wave_propagation, wavelengths, pixel_size, distance = coded_phase_imaging_config
    images = torch.randn(img_size)

    phase_imaging = CodedPhaseImaging(input_shape = phase_mask_size, 
                            phase_mask = None, 
                            pixel_size = pixel_size, 
                            wavelength = wavelengths, 
                            sensor_distance = distance, 
                            approximation = type_wave_propagation,
                            trainable = False)

    intensity = phase_imaging.intensity(images)
    output = phase_imaging(images)
    backward = phase_imaging(output, type_calculation="backward")

    assert intensity.shape == img_size, "Intensity shape is incorrect"
    assert output.shape == img_size, "Output shape is incorrect"
    assert backward.shape == img_size, "Deconvolution shape is incorrect"
    
=======
def modulo_config():
    img_size = [1, 3, 32, 32]
    return img_size

def test_modulo_forward(modulo_config):
    img_size = modulo_config
    modulo = Modulo()
    x = torch.randn(img_size)
    y = modulo(x)
    assert list(y.shape) == img_size, "Modulo forward shape is incorrect"
    assert torch.all(y >= 0), "Modulo forward output is negative"
    assert torch.all(y <= 1), "Modulo forward output is greater than 1"
    
>>>>>>> 7686d745
<|MERGE_RESOLUTION|>--- conflicted
+++ resolved
@@ -119,7 +119,6 @@
 
 
 @pytest.fixture
-<<<<<<< HEAD
 def coded_phase_imaging_config():
     phase_mask_size=(100, 100)
     img_size=(32, 100, 100)
@@ -151,7 +150,8 @@
     assert output.shape == img_size, "Output shape is incorrect"
     assert backward.shape == img_size, "Deconvolution shape is incorrect"
     
-=======
+
+
 def modulo_config():
     img_size = [1, 3, 32, 32]
     return img_size
@@ -165,4 +165,3 @@
     assert torch.all(y >= 0), "Modulo forward output is negative"
     assert torch.all(y <= 1), "Modulo forward output is greater than 1"
     
->>>>>>> 7686d745
