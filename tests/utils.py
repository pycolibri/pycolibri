--- conflicted
+++ resolved
@@ -1,8 +1,4 @@
 def include_colibri():
     import sys
-<<<<<<< HEAD
-    sys.path.append("../pycolibri")
-=======
     sys.path.append("../colibri")
->>>>>>> 928737de
     